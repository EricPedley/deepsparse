# Copyright (c) 2021 - present / Neuralmagic, Inc. All Rights Reserved.
#
# Licensed under the Apache License, Version 2.0 (the "License");
# you may not use this file except in compliance with the License.
# You may obtain a copy of the License at
#
#    http://www.apache.org/licenses/LICENSE-2.0
#
# Unless required by applicable law or agreed to in writing,
# software distributed under the License is distributed on an "AS IS" BASIS,
# WITHOUT WARRANTIES OR CONDITIONS OF ANY KIND, either express or implied.
# See the License for the specific language governing permissions and
# limitations under the License.
<<<<<<< HEAD

import math

import pytest
from deepsparse import FunctionLogger, Pipeline, PythonLogger


def _identity(x):
    return x


def _return_number(x):
    return 1234


@pytest.mark.parametrize(
    "identifier, function_name, frequency, function, num_iterations, expected_log_content",  # noqa E501
    [
        (
            "token_classification.pipeline_inputs.inputs",
            "identity",
            2,
            _identity,
            5,
            "all_your_base_are_belong_to_us",
        ),
        (
            "token_classification.engine_inputs",
            "return_one",
            1,
            _return_number,
            5,
            "1234",
        ),
    ],
)
def test_function_logger(
    capsys,
    identifier,
    function_name,
    frequency,
    function,
    num_iterations,
    expected_log_content,
):
    logger = PythonLogger()
    function_logger = FunctionLogger(
        logger=logger,
        target_identifier=identifier,
        function_name=function_name,
        frequency=frequency,
        function=function,
    )
    pipeline = Pipeline.create(
        "token_classification", batch_size=1, logger=function_logger
=======
import pytest
from deepsparse.loggers.helpers import match
import math
from tests.utils import mock_engine
from deepsparse import Pipeline
from deepsparse import FunctionLogger, PythonLogger
@pytest.mark.parametrize(
    "template, identifier, expected_output",
    [
        ("engine_inputs", "image_classification.engine_inputs", (True, None)),
        ("image_classification.engine_inputs", "image_classification.engine_inputs", (True, None)),
        ("pipeline_inputs.images", "image_classification.pipeline_inputs", (True, "images")),
        ("image_classification.pipeline_inputs.images.something", "image_classification.pipeline_inputs", (True, "images.something")),

    ],
)
def test_match(template, identifier, expected_output):
    assert match(template, identifier) == expected_output
def _identity(x):
    return x
def _return_number(x):
    return 1234
@pytest.mark.parametrize(
    "identifier, function_name, frequency, function, num_iterations, expected_log_content",
     [
    ("pipeline_inputs.inputs", "identity", 2, _identity, 5, "all_your_base_are_belong_to_us"),
    ("engine_inputs", "return_one", 1, _return_number, 5, "1234")]
)
def test_function_logger(capsys, identifier, function_name, frequency, function, num_iterations, expected_log_content):
    logger = PythonLogger()
    function_logger = FunctionLogger(logger = logger, identifier = identifier, function_name = function_name, frequency = frequency, function=function)
    pipeline = Pipeline.create(
        "token_classification",
        batch_size=1,
        logger=function_logger
>>>>>>> 4aa7195d
    )
    all_messages = []
    for iter in range(num_iterations):
        pipeline("all_your_base_are_belong_to_us")
<<<<<<< HEAD
        all_messages += [
            message for message in capsys.readouterr().out.split("\n") if message != ""
        ]

    assert len(all_messages) == math.ceil(num_iterations / frequency)
    assert all(expected_log_content in message for message in all_messages)
=======
        all_messages += [message for message in capsys.readouterr().out.split("\n") if message != ""]

    assert len(all_messages) == math.ceil(num_iterations / frequency)
    assert all(expected_log_content in message for message in all_messages)



>>>>>>> 4aa7195d
<|MERGE_RESOLUTION|>--- conflicted
+++ resolved
@@ -11,8 +11,6 @@
 # WITHOUT WARRANTIES OR CONDITIONS OF ANY KIND, either express or implied.
 # See the License for the specific language governing permissions and
 # limitations under the License.
-<<<<<<< HEAD
-
 import math
 
 import pytest
@@ -67,60 +65,13 @@
     )
     pipeline = Pipeline.create(
         "token_classification", batch_size=1, logger=function_logger
-=======
-import pytest
-from deepsparse.loggers.helpers import match
-import math
-from tests.utils import mock_engine
-from deepsparse import Pipeline
-from deepsparse import FunctionLogger, PythonLogger
-@pytest.mark.parametrize(
-    "template, identifier, expected_output",
-    [
-        ("engine_inputs", "image_classification.engine_inputs", (True, None)),
-        ("image_classification.engine_inputs", "image_classification.engine_inputs", (True, None)),
-        ("pipeline_inputs.images", "image_classification.pipeline_inputs", (True, "images")),
-        ("image_classification.pipeline_inputs.images.something", "image_classification.pipeline_inputs", (True, "images.something")),
-
-    ],
-)
-def test_match(template, identifier, expected_output):
-    assert match(template, identifier) == expected_output
-def _identity(x):
-    return x
-def _return_number(x):
-    return 1234
-@pytest.mark.parametrize(
-    "identifier, function_name, frequency, function, num_iterations, expected_log_content",
-     [
-    ("pipeline_inputs.inputs", "identity", 2, _identity, 5, "all_your_base_are_belong_to_us"),
-    ("engine_inputs", "return_one", 1, _return_number, 5, "1234")]
-)
-def test_function_logger(capsys, identifier, function_name, frequency, function, num_iterations, expected_log_content):
-    logger = PythonLogger()
-    function_logger = FunctionLogger(logger = logger, identifier = identifier, function_name = function_name, frequency = frequency, function=function)
-    pipeline = Pipeline.create(
-        "token_classification",
-        batch_size=1,
-        logger=function_logger
->>>>>>> 4aa7195d
     )
     all_messages = []
     for iter in range(num_iterations):
         pipeline("all_your_base_are_belong_to_us")
-<<<<<<< HEAD
         all_messages += [
             message for message in capsys.readouterr().out.split("\n") if message != ""
         ]
 
     assert len(all_messages) == math.ceil(num_iterations / frequency)
-    assert all(expected_log_content in message for message in all_messages)
-=======
-        all_messages += [message for message in capsys.readouterr().out.split("\n") if message != ""]
-
-    assert len(all_messages) == math.ceil(num_iterations / frequency)
-    assert all(expected_log_content in message for message in all_messages)
-
-
-
->>>>>>> 4aa7195d
+    assert all(expected_log_content in message for message in all_messages)
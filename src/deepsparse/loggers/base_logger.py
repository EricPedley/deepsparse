--- conflicted
+++ resolved
@@ -26,31 +26,13 @@
     """
 
     @abstractmethod
-<<<<<<< HEAD
-    def log(
-        self,
-        identifier: str,
-        value: Any,
-        category: Optional[str] = None,
-    ):
-=======
     def log(self, identifier: str, value: Any, category: Optional[str] = None):
->>>>>>> 46d71c0e
         """
         The main method to collect information from the pipeline
         and then possibly process the information and pass it to
         the monitoring service
 
-<<<<<<< HEAD
         :param identifier: The name of the thing that is being logged.
-=======
-        :param identifier: The identifier of the log
-             By default should consist of at least one string (name of the pipeline):
-                e.g. identifier = "pipeline_name"
-            If identifier is to be more complex, optional strings are to be concatenated
-            using dot as a separator:
-                e.g. identifier = "pipeline_name.some_argument_1.some_argument_2"
->>>>>>> 46d71c0e
         :param value: The data structure that is logged
         :param category: The metric category that the log belongs to
         """

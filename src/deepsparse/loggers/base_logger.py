--- conflicted
+++ resolved
@@ -32,11 +32,7 @@
         and then possibly process the information and pass it to
         the monitoring service
 
-<<<<<<< HEAD
-        :param identifier: The name of the thing that is being logged.
-=======
         :param identifier: The name of the item that is being logged.
->>>>>>> 7ece7228
         :param value: The data structure that is logged
         :param category: The metric category that the log belongs to
         """

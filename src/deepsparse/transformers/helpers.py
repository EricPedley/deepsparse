--- conflicted
+++ resolved
@@ -30,16 +30,11 @@
 from onnx import ModelProto
 
 from deepsparse.log import get_main_logger
-<<<<<<< HEAD
-from deepsparse.utils.onnx import MODEL_ONNX_NAME, truncate_onnx_model
-from sparsezoo import Model
-=======
 from deepsparse.utils.onnx import (
     _MODEL_DIR_ONNX_NAME,
     model_to_path,
     truncate_onnx_model,
 )
->>>>>>> 700b4aca
 from sparsezoo.utils import save_onnx
 
 
@@ -139,9 +134,7 @@
     return onnx_path, config, tokenizer
 
 
-def get_deployment_path(
-    model_path: str, onnx_model_name: Optional[str] = None
-) -> Tuple[str, str]:
+def get_deployment_path(model_path: str) -> Tuple[str, str]:
     """
     Returns the path to the deployment directory
     for the given model path and the path to the mandatory
@@ -155,7 +148,6 @@
     :return: path to the deployment directory and path to the ONNX file inside
         the deployment directory
     """
-    onnx_model_name = onnx_model_name or MODEL_ONNX_NAME
     if os.path.isfile(model_path):
         # return the parent directory of the ONNX file
         return os.path.dirname(model_path), model_path
@@ -163,36 +155,17 @@
     if os.path.isdir(model_path):
         model_files = os.listdir(model_path)
 
-        if onnx_model_name not in model_files:
+        if _MODEL_DIR_ONNX_NAME not in model_files:
             raise ValueError(
-                f"{onnx_model_name} not found in transformers model directory "
+                f"{_MODEL_DIR_ONNX_NAME} not found in transformers model directory "
                 f"{model_path}. Be sure that an export of the model is written to "
-                f"{os.path.join(model_path, onnx_model_name)}"
+                f"{os.path.join(model_path, _MODEL_DIR_ONNX_NAME)}"
             )
-        return model_path, os.path.join(model_path, onnx_model_name)
-
-<<<<<<< HEAD
-    elif model_path.startswith("zoo:"):
-        zoo_model = Model(model_path)
-        deployment_path = zoo_model.deployment_directory_path
-        return deployment_path, os.path.join(deployment_path, onnx_model_name)
-    elif model_path.startswith("hf:"):
-        from huggingface_hub import snapshot_download
-
-        deployment_path = snapshot_download(repo_id=model_path.replace("hf:", "", 1))
-        onnx_path = os.path.join(deployment_path, onnx_model_name)
-        if not os.path.isfile(onnx_path):
-            raise ValueError(
-                f"{onnx_model_name} not found in transformers model directory "
-                f"{deployment_path}. Be sure that an export of the model is written to "
-                f"{onnx_path}"
-            )
-        return deployment_path, onnx_path
-=======
+        return model_path, os.path.join(model_path, _MODEL_DIR_ONNX_NAME)
+      
     elif model_path.startswith("zoo:") or model_path.startswith("hf:"):
         onnx_model_path = model_to_path(model_path)
         return os.path.dirname(onnx_model_path), onnx_model_path
->>>>>>> 700b4aca
     else:
         raise ValueError(
             f"model_path {model_path} is not a valid file, directory, or zoo stub"

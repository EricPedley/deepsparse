# Copyright (c) 2021 - present / Neuralmagic, Inc. All Rights Reserved.
#
# Licensed under the Apache License, Version 2.0 (the "License");
# you may not use this file except in compliance with the License.
# You may obtain a copy of the License at
#
#    http://www.apache.org/licenses/LICENSE-2.0
#
# Unless required by applicable law or agreed to in writing,
# software distributed under the License is distributed on an "AS IS" BASIS,
# WITHOUT WARRANTIES OR CONDITIONS OF ANY KIND, either express or implied.
# See the License for the specific language governing permissions and
# limitations under the License.
import copy
import logging
from typing import Any, Dict, List, Optional, Tuple

import numpy
import onnx
from transformers import AutoTokenizer

from deepsparse.engine import Context
from deepsparse.pipeline import DEEPSPARSE_ENGINE, create_engine
from deepsparse.transformers.utils.decoder_kv_cache import DecoderKVCache
from deepsparse.transformers.utils.helpers import generate_session_id
from deepsparse.utils.data import numpy_softmax
from deepsparse.utils.onnx import translate_onnx_type_to_numpy
from sparsezoo.utils.onnx import save_onnx


_LOGGER = logging.getLogger(__name__)

__all__ = ["NLDecoderEngine"]

_CACHE_INPUT_NAME = "past_key_values"


class NLDecoderEngine:
    """
    The NLDecoderEngine (NaturalLanguageDecoderEngine) handles the
    logic around the inference for Natural Language pipeline,
    including batching and kv cache logic.

    :param onnx_file_path: The path to the onnx model file
    :param engine_type: The type of engine to use for the inference
    :param engine_args: The arguments to pass to the engine
    :param sequence_length: The maximum sequence length to run the engine for
    :param input_ids_length: The maximum input ids length to run the engine for
    :param engine_context: The context to run the engine in
    :param sampling_temperature: The temperature to use for sampling
    :param deterministic: Whether to use deterministic sampling
    :param tokenizer: The tokenizer to used for engine inputs
    :param engine_context: The context to run the engine in
    :param use_deepsparse_cache: Whether to use the deepsparse
        kv cache in the DecoderKVCache object or not
    """

    def __init__(
        self,
        onnx_file_path: str,
        engine_type: str,
        engine_args: Dict[str, Any],
        sequence_length: int,
        input_ids_length: int,
        tokenizer: AutoTokenizer,
        sampling_temperature: float = 1.0,
        deterministic: bool = True,
        engine_context: Optional[Context] = None,
        use_deepsparse_cache=False,
    ):
        # flag to indicate if the model is quantized or not
        self.kv_cache_data_type = None

        onnx_file_path, output_indices_to_be_cached = self.overwrite_onnx_model_inputs(
            onnx_file_path=onnx_file_path,
            batch_size=engine_args.get("batch_size", 1),
            sequence_length=sequence_length,
            input_ids_length=input_ids_length,
        )
        kv_cache_enabled = False
        if sum(output_indices_to_be_cached):
            kv_cache_enabled = True
            if use_deepsparse_cache and engine_type == DEEPSPARSE_ENGINE:
                # inform the engine, that are using the kv cache
                engine_args["cached_outputs"] = output_indices_to_be_cached

        self.engine = create_engine(
            onnx_file_path=onnx_file_path,
            engine_type=engine_type,
            engine_args=engine_args,
            context=engine_context,
        )
        self.sequence_length = sequence_length
        self.sampling_temperature = sampling_temperature
        self.deterministic = deterministic
        self.input_ids_length = input_ids_length
        self.kv_cache_enabled = kv_cache_enabled
        self.kv_cache = (
            DecoderKVCache(use_deepsparse_cache) if kv_cache_enabled else None
        )
        self._freeze_first_position = self._should_freeze_first_position(tokenizer)
        self._session_id = generate_session_id()
        self._engine_type = engine_type

    @property
    def session_id(self) -> str:
        """
        :return: The session id for the kv_cache if enabled
        """
        return self._session_id

    @session_id.setter
    def session_id(self, session_id: str):
        """
        :param session_id: The session id to set for the kv_cache
        """
        self._session_id = session_id

    @property
    def onnx_input_names_no_cache(self) -> List[str]:
        """
        :return: The input names for the onnx model, excluding
            the potential kv cache inputs
        """
        return [
            name
            for name in self.engine.input_names
            if not name.startswith(_CACHE_INPUT_NAME)
        ]

<<<<<<< HEAD
    def run(self, inputs: List[numpy.ndarray], val_inp: bool) -> List[numpy.ndarray]:
        """
        Run the engine with the given inputs.

        If the internal deepsparse kv cache management is enable,
        the LIB.kv_cache class object will be passed to the engine
        call as well.

        :param inputs: The inputs to run the engine with
        :param val_inp: Whether the input is for validation or not

        :return: The output of the engine
        """

        if self.kv_cache is not None:
            if self.kv_cache._kv_cache is not None:
                if val_inp:
                    self.engine._validate_inputs(inputs)
                # model has kv cache support, as well as deepsparse
                # internal management of the kv cache
                return self.engine._eng_net.execute_list_out(
                    inputs, self.kv_cache._kv_cache
                )

        return self.engine.run(inputs, val_inp)
=======
    @property
    def num_non_blank_cache_entries(self) -> int:
        """
        :return a number of non-blank entries in the
        kv cache
        """
        return self.kv_cache.num_non_blank_entries
>>>>>>> 2c9035e7

    def __call__(
        self,
        inp: List[numpy.ndarray],
        val_inp: bool = True,
    ) -> Tuple[numpy.ndarray, numpy.ndarray]:
        """
        The main entry point for running the engine.

        :param inp: The input to run the engine with. We expect a
            list of numpy arrays that contain the input ids,
            attention mask, and position ids (optionally)
        :param val_inp: Whether the input is for validation or not
        :return: The generated token and corresponding logits
        """
        if self.kv_cache:
            # if kv cache is enabled, we need to add the kv cache state
            # to the input
            inp = self.add_kv_cache_to_input(inp)

        out = self.run(inp, val_inp)

        if self.kv_cache:
            logits, *kv_cache_state = out
            self.update_kv_cache(
                kv_cache_state=kv_cache_state, input_ids_len=self.input_ids_length
            )
        else:
            logits = out[0]

        # select batch idx 0, batch is always 1
        token = self.generate_token(logits=logits[0, -1, :])

        return token, logits

    def __str__(self):
        return f"{self.__class__.__name__}: {self.engine}"

    def __repr__(self):
        return str(self)

    def transfer_cache_state(self, cache: DecoderKVCache):
        """
        Transfers the kv cache state and the number of tokens processed
        information from another NLDecoderEngine. Call this method when
        you want to transfer the kv cache state from one engine to another.

        This method will also automatically set the kv cache capacity to
        the appropriate value for the new engine.

        :param cache: The `DecoderKVCache` object to transfer to the engine
            from
        """
        cache_to_copy = copy.deepcopy(cache)
        target_cache_capacity = self.sequence_length - self.input_ids_length
        cache_to_copy.set_capacity(target_cache_capacity)
        self.kv_cache = cache_to_copy

    def overwrite_onnx_model_inputs(
        self,
        onnx_file_path: str,
        sequence_length: int,
        input_ids_length: int,
        batch_size: int = 1,
    ) -> Tuple[str, List[int]]:
        """
        Enforces the appropriate input shapes for the onnx model, as well as
        checks whether kv cache is enabled or not.

        :param onnx_file_path: The path to the onnx model file that will be
            overwritten with the new input shapes
        :param batch_size: The batch size to use for the input
        :param sequence_length: The sequence length to use for the input
        :param input_ids_length: The length of input_ids
        :return: The path to the onnx model file that has been overwritten
            with the new input shapes, as well as the indices of the inputs
            that should be cached
        """
        model = onnx.load(onnx_file_path, load_external_data=False)
        initializer_input_names = set(node.name for node in model.graph.initializer)
        external_inputs = [
            inp for inp in model.graph.input if inp.name not in initializer_input_names
        ]
        for external_input in external_inputs:
            # overwrite the batch size for all the inputs
            external_input.type.tensor_type.shape.dim[0].dim_value = batch_size

            if external_input.name in ["input_ids", "positions"]:
                external_input.type.tensor_type.shape.dim[
                    1
                ].dim_value = input_ids_length
            elif external_input.name == "attention_mask":
                external_input.type.tensor_type.shape.dim[1].dim_value = sequence_length
            elif external_input.name.startswith(_CACHE_INPUT_NAME):
                external_input.type.tensor_type.shape.dim[2].dim_value = (
                    sequence_length - input_ids_length
                )
            elif external_input.name.startswith("causal_mask"):
                external_input.type.tensor_type.shape.dim[
                    2
                ].dim_value = input_ids_length
                external_input.type.tensor_type.shape.dim[3].dim_value = sequence_length
            else:
                raise ValueError(
                    f"Unexpected external input name: {external_input.name}"
                )

        _LOGGER.info(
            "Overwriting in-place the input shapes "
            f"of the transformer model at {onnx_file_path}"
        )
        save_onnx(model, onnx_file_path)

        output_indices_to_be_cached = [
            1 if inp.name.startswith("present") else 0 for inp in model.graph.output
        ]
        if any(output_indices_to_be_cached):
            kv_cache_elem_type = next(
                inp
                for inp in model.graph.input
                if inp.name.startswith(_CACHE_INPUT_NAME)
            ).type.tensor_type.elem_type
            self.kv_cache_data_type = translate_onnx_type_to_numpy(kv_cache_elem_type)

        return onnx_file_path, output_indices_to_be_cached

    def generate_token(self, logits: numpy.ndarray) -> numpy.ndarray:
        """
        Samples a token from the logits using the sampling temperature.

        :param logits: the logits from the model with shape (vocab_size,)
        :return: the sampled token
        """
        if self.deterministic:
            return numpy.argmax(logits)

        logits /= self.sampling_temperature

        probs = numpy_softmax(logits)

        return numpy.random.choice(len(probs), p=probs)

    def reset_kv_cache(self):
        """
        Resets the kv cache state.
        """
        kv_cache_state = self._initialize_kv_cache_state(
            self.sequence_length - self.input_ids_length
        )
        self.kv_cache.setup_session(
            session_id=self._session_id,
            state=kv_cache_state,
            num_processed_tokens=0,
            freeze_first_position=self._freeze_first_position,
        )

    def add_kv_cache_to_input(self, inp: List[numpy.ndarray]) -> List[numpy.ndarray]:
        """
        Takes the input and adds the past kv cache state to it.

        :param inp: The input to the model
        :return The input with the kv cache state added to it
        """
        kv_cache_state = self.kv_cache.cached_inputs
        if kv_cache_state is None:
            self.reset_kv_cache()
            kv_cache_state = self.kv_cache.cached_inputs

        for idx, input_name in enumerate(self.onnx_input_names_no_cache):
            kv_cache_state[input_name] = inp[idx]

        new_inp = [kv_cache_state[name] for name in self.engine.input_names]
        return new_inp

    def update_kv_cache(
        self,
        kv_cache_state: List[numpy.ndarray],
        input_ids_len: int,
    ):
        """
        Updates the state of the kv cache

        :param kv_cache_state: The state of the kv cache storage
        :param input_ids_len: The length of input_ids
        """
        cache_onnx_names = [
            name
            for name in self.engine.input_names
            if name.startswith(_CACHE_INPUT_NAME)
        ]
        kv_cache_state = {
            name: array for name, array in zip(cache_onnx_names, kv_cache_state)
        }

        self.kv_cache.update_session(
            state=kv_cache_state,
            input_ids_len=input_ids_len,
        )

    def _initialize_kv_cache_state(self, length: int) -> Dict[str, numpy.ndarray]:
        # initialize empty kv cache of size
        # (batch_size, num_attention_heads, length, hidden_dims)

        cache_engine_input_index = next(
            i
            for i, name in enumerate(self.engine.input_names)
            if _CACHE_INPUT_NAME in name
        )
        batch_size, num_attention_heads, _, hidden_dims = self.engine.input_shapes[
            cache_engine_input_index
        ]

        empty_kv_cache_tensor = numpy.zeros(
            (batch_size, num_attention_heads, length, hidden_dims),
            dtype=self.kv_cache_data_type,
        )

        cache_keys = [
            output_name.replace("present", _CACHE_INPUT_NAME)
            for output_name in self.engine.output_names
            if output_name.startswith("present")
        ]
        return {key: empty_kv_cache_tensor for key in cache_keys}

    @staticmethod
    def _should_freeze_first_position(tokenizer) -> bool:
        # use tokenizer to find out whether we should freeze the first position
        # (True if tokenizer has a prefix for a BOS token)
        if tokenizer is None:
            return False
        if hasattr(tokenizer, "bos_token"):
            return True
        return False<|MERGE_RESOLUTION|>--- conflicted
+++ resolved
@@ -128,7 +128,14 @@
             if not name.startswith(_CACHE_INPUT_NAME)
         ]
 
-<<<<<<< HEAD
+    @property
+    def num_non_blank_cache_entries(self) -> int:
+        """
+        :return a number of non-blank entries in the
+        kv cache
+        """
+        return self.kv_cache.num_non_blank_entries
+
     def run(self, inputs: List[numpy.ndarray], val_inp: bool) -> List[numpy.ndarray]:
         """
         Run the engine with the given inputs.
@@ -154,15 +161,6 @@
                 )
 
         return self.engine.run(inputs, val_inp)
-=======
-    @property
-    def num_non_blank_cache_entries(self) -> int:
-        """
-        :return a number of non-blank entries in the
-        kv cache
-        """
-        return self.kv_cache.num_non_blank_entries
->>>>>>> 2c9035e7
 
     def __call__(
         self,

--- conflicted
+++ resolved
@@ -15,12 +15,9 @@
 import logging
 import os
 import warnings
-<<<<<<< HEAD
 from contextlib import contextmanager
 from dataclasses import dataclass
 from functools import partial
-=======
->>>>>>> 41d1c133
 from typing import (
     Any,
     Callable,
@@ -720,10 +717,7 @@
         ]
 
         generated_token, generated_logits = self.engine(engine_inputs, session_id)
-<<<<<<< HEAD
         _LOGGER.debug(f"position {positions}, token: {input_ids}")
-=======
->>>>>>> 41d1c133
         return generated_token, generated_logits
 
     def engine_inputs_for_prefill(

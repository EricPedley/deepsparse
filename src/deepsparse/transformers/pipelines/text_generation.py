# Copyright (c) 2021 - present / Neuralmagic, Inc. All Rights Reserved.
#
# Licensed under the Apache License, Version 2.0 (the "License");
# you may not use this file except in compliance with the License.
# You may obtain a copy of the License at
#
#    http://www.apache.org/licenses/LICENSE-2.0
#
# Unless required by applicable law or agreed to in writing,
# software distributed under the License is distributed on an "AS IS" BASIS,
# WITHOUT WARRANTIES OR CONDITIONS OF ANY KIND, either express or implied.
# See the License for the specific language governing permissions and
# limitations under the License.

import logging
import os
import warnings
from dataclasses import dataclass
from typing import Any, Dict, Generator, List, Optional, Tuple, Type, Union

import numpy
import onnx
from pydantic import BaseModel, Field
from transformers import TextStreamer

from deepsparse import Pipeline
from deepsparse.pipeline import DEEPSPARSE_ENGINE
from deepsparse.transformers.engines import NLDecoderEngine
from deepsparse.transformers.pipelines import TransformersPipeline
from deepsparse.transformers.utils.helpers import (
    create_causal_mask,
    pad_to_fixed_length,
)
from deepsparse.utils.onnx import default_cached_outputs

_LOGGER = logging.getLogger(__name__)

__all__ = ["TextGenerationPipeline"]


@dataclass(frozen=True)
class _TextGenerationTimings:
    PROMPT_PREFILL: str = "engine_prompt_prefill"
    PROMPT_PREFILL_SINGLE: str = "engine_prompt_prefill_single"
    TOKEN_GENERATION: str = "engine_token_generation"
    TOKEN_GENERATION_SINGLE: str = "engine_token_generation_single"


class TextGenerationInput(BaseModel):
    class Config:
        arbitrary_types_allowed = True

    sequences: Union[str, List[str]] = Field(
        description="The input sequences to generate the text from.",
    )
    return_logits: bool = Field(
        default=False,
        description="A flag that indicates whether to return "
                    "the logits for the input text sequence and the "
                    "generated text sequence. ",
    )
    return_input_tokens: bool = Field(
        default=False,
        description="A flag that indicates whether to return "
                    "the input_tokens. ",
    )
    include_prompt_logits: bool = Field(
        default=False,
        description="A flag that indicates whether to return "
        "the logits for the prompt. If set, prompt_logits are "
        "`prepended` to the logits for the generated text sequence."
        "Note: This flag is only applicable when return_logits "
        "is `True`.",
    )
    session_id: Optional[str] = Field(
        default=None,
        description="A user may set a string identifier "
                    "for the kv cache session. If None, "
                    "and the model is using kv cache, it "
                    "will be set to a random uuid.",
    )
    fixed_sequences_length: bool = Field(
        default=False,
        description="A flag that indicates whether to modify "
                    "(pad or truncate) each input text sequence, so that "
                    "its tokenized length is equal to `sequence_length` "
                    "of tokens. Useful, when a batch of predictions needs "
                    "to have consistent length so one "
                    "can compute metric in a batched fashion. ",
    )
    streamer: Optional[TextStreamer] = Field(
        default=None,
        description="Streamer object that will be used to stream the "
                    "generated sequences. Generated tokens are passed through "
                    "`streamer.put(token_ids)` and the streamer is responsible "
                    "for any further processing.",
    )


class TextGenerationOutput(BaseModel):
    sequences: Union[str, List[str]] = Field(
        description="The generated text sequences.",
    )
    logits: Optional[Any] = Field(  # numpy array, set to Any for FastAPI compatibility
        default=None,
        description="The logits for the generated text sequence."
                    "The logits have dimensions "
                    "[batch_size, sequence_length, vocab_size]",
    )
    input_tokens: Optional[Any] = Field(  # dictionary mapping "token_ids" and "attention_mask" to numpy arrays
        default=None,
        description="The output of the tokenizer."
                    "Dictionary containing token_ids and attention_mask, "
                    "both mapping to arrays of size "
                    "[batch_size, sequence_length]",
    )
    session_id: Optional[str] = Field(
        default=None, description="A string identifier for the kv cache session."
    )

    class Config:
        arbitrary_types_allowed = True


@Pipeline.register(
    task="text_generation",
    task_aliases=["codegen", "opt", "bloom"],
)
class TextGenerationPipeline(TransformersPipeline):
    """
    Pipeline for text generation tasks.

    :param deterministic: if False, the pipeline will sample from
        the probability distribution computed from the logits.
        If True, the pipeline will get the next token by applying
        an argmax function to the logits.
    :param sampling_temperature: the temperature to use when sampling
        from the probability distribution computed from the logits.
        Higher values will result in more random samples. Should
        be greater than 0.0.
    :param max_generated_tokens: the maximum number of tokens to generate
        given the input sequence. If None, the model will generate
        tokens until the end of the sequence is reached.
        Otherwise, it will generate up to the maximum number of tokens or end of
        sequence is reached.
    :param prompt_processing_sequence_length: For large prompts, the prompt is
        processed in chunks of this length. This is to maximize the inference
        speed. By default, this is set to 64.
    :param force_max_tokens: if True, the pipeline will generate the maximum number
        of tokens supplied even if the stop token is reached.
    :param use_deepsparse_cache: if True, the pipeline will use the deepsparse kv cache
        for caching the model outputs.
    :param kwargs: kwargs to pass to the TransformersPipeline
    """

    def __init__(
            self,
            deterministic: bool = True,
            sampling_temperature: float = 1.0,
            max_generated_tokens: Optional[int] = 1024,
            prompt_processing_sequence_length: int = 64,
            force_max_tokens: bool = False,
            use_deepsparse_cache: bool = True,
            **kwargs,
    ):
        kwargs_engine_type = kwargs.get("engine_type", DEEPSPARSE_ENGINE)

        if use_deepsparse_cache:
            if kwargs_engine_type != DEEPSPARSE_ENGINE:
                _LOGGER.warning(
                    "`use_deepsparse_cache` is set to True "
                    "but the chosen `engine_type` "
                    f"is {kwargs_engine_type}. "
                    f"The optimized kv cache management is disabled."
                )
                use_deepsparse_cache = False

        super().__init__(
            **kwargs, _delay_engine_initialize=True, _delay_overwriting_inputs=True
        )
        self.enable_multitoken_prefill = self.causal_mask_input_present(
            model_path=self.onnx_file_path
        )
        self.cache_support_enabled = self.is_cache_support_enabled()

        if self.engine_type == DEEPSPARSE_ENGINE:
            if "WAND_OPT_FLAGS" not in os.environ:
                os.environ["WAND_OPT_FLAGS"] = "default,~pyramids"

        if not self.cache_support_enabled and max_generated_tokens > 1:
            raise ValueError(
                "The model used for inference does not support kv cache. It is "
                "assumed that it maps from the token sequence to predicted logits."
                "Set `max_generated_tokens` to 1 to support that scenario."
            )

        self.deterministic = deterministic
        self.sampling_temperature = sampling_temperature
        self.max_generated_tokens = max_generated_tokens
        self.prompt_processing_sequence_length = prompt_processing_sequence_length
        self.force_max_tokens = force_max_tokens
        self.use_deepsparse_cache = use_deepsparse_cache

        # override tokenizer to pad to left
        self.tokenizer.padding_side = "left"
        if not self.tokenizer.pad_token:
            self.tokenizer.pad_token = self.tokenizer.eos_token

        self.engine, self.multitoken_engine = self.initialize_engines()

    def initialize_engines(
            self,
    ) -> Tuple[Optional[NLDecoderEngine], Optional[NLDecoderEngine]]:
        """
        Inititalizes a pair of engines for the pipeline.
        The first engine (`engine`) is used for processing the tokens token-by-token
        (in the autoregressive fashion).
        The second engine (`multitoken_engine`) is used for processing the tokens
        in a single pass (in the multitoken fashion).

        There are several cases of how the engines are initialized:
        - if the model does not support kv cache, then only the
            `multitoken_engine` is initialized. The `engine` is set to None.
        - if the model supports kv cache but does not support
            multitoken prefill scenario (i.e. self.enable_multitoken_prefill = False),
            then only the `engine` is initialized. The `multitoken_engine`
            is set to None.

        :return: a pair of engines (`engine`, `multitoken_engine`)
            Note: that depending on the scenario one of the engines may be None
        """

        engine, multitoken_engine = None, None

        if self.cache_support_enabled:
            if (
                    self.engine_type == DEEPSPARSE_ENGINE
                    and self.sequence_length <= self.prompt_processing_sequence_length
                    and self.enable_multitoken_prefill
            ):
                raise ValueError(
                    "Attempting to initialize auxiliary DeepSparse engine to "
                    "process a prompt with a larger processing length. "
                    "However, it is assumed that `prompt_processing_sequence_length` "
                    "is smaller than the `sequence_length`. "
                    "Adjust the `prompt_processing_sequence_length` "
                    "argument accordingly."
                )

            # emit the appropriate user message depending whether we are
            # instantiation the multitoken engine or not
            if not self.enable_multitoken_prefill:
                warnings.warn(
                    "This ONNX graph does not support processing the prompt in "
                    "with processing length > 1. Creation of an auxiliary engine for "
                    "processing the prompt at a larger processing length is disabled. "
                    "The prompt will be processed in with processing length 1."
                )
            else:
                _LOGGER.info(
                    "Compiling an auxiliary engine to process a prompt with a "
                    "larger processing length. This improves performance, but "
                    "may result in additional memory consumption."
                )

        if (
                self.cache_support_enabled and self.enable_multitoken_prefill
        ) or not self.cache_support_enabled:
            multitoken_engine = NLDecoderEngine(
                onnx_file_path=self.onnx_file_path,
                engine_type=self.engine_type,
                engine_args=self.engine_args,
                engine_context=self.context,
                sampling_temperature=self.sampling_temperature,
                deterministic=self.deterministic,
                sequence_length=self.sequence_length,
                input_ids_length=self.prompt_processing_sequence_length
                if self.cache_support_enabled
                else self.sequence_length,
                tokenizer=self.tokenizer,
                use_deepsparse_cache=self.use_deepsparse_cache,
            )

        if self.cache_support_enabled:
            engine = NLDecoderEngine(
                onnx_file_path=self.onnx_file_path,
                engine_type=self.engine_type,
                engine_args=self.engine_args,
                engine_context=self.context,
                sampling_temperature=self.sampling_temperature,
                deterministic=self.deterministic,
                sequence_length=self.sequence_length,
                input_ids_length=1,
                tokenizer=self.tokenizer,
                use_deepsparse_cache=self.use_deepsparse_cache,
            )

        assert (engine is not None) or (
                multitoken_engine is not None
        ), "At least one of the engines must be initialized for the pipeline!"
        return engine, multitoken_engine

    @staticmethod
    def route_input_to_bucket(
            *args, input_schema: BaseModel, pipelines: List[Pipeline], **kwargs
    ) -> Pipeline:
        """
        This method is used to route the input to the correct pipeline.

        :param args: args to pass to the pipeline
        :param input_schema: the input schema for the pipeline
        :param pipelines: the list of pipelines to route the input to
        :param kwargs: kwargs to pass to the pipeline
        :return: the pipeline to route the input to
        """
        raise ValueError("Bucketing is not supported for generation pipelines")

    @property
    def input_schema(self) -> Type[BaseModel]:
        """
        Property to return the input schema for the pipeline.

        :return: the input schema for the pipeline
        """
        return TextGenerationInput

    @property
    def output_schema(self) -> Type[BaseModel]:
        """
        Property to return the output schema for the pipeline.

        :return: the output schema for the pipeline
        """
        return TextGenerationOutput

    def process_inputs(self, inputs: TextGenerationInput) -> List[numpy.ndarray]:
        """
        Convert the input schema for the pipeline to the inputs for the engine.

        :param inputs: the input schema for the pipeline
        :return: the inputs for the engine
        """

        if inputs.fixed_sequences_length:
            # to enforce a fixed sequence length, we need to
            # truncate the input to the maximum sequence length
            # or/and pad it to the maximum sequence length
            truncate, padding = True, "max_length"
        else:
            # otherwise, we do not need to truncate the input
            # and we shall can pad it to the longest sequence
            # in the batch (so that the engine can process multiple inputs
            # at once)
            truncate, padding = False, "longest"

        input_tokens = self.tokenizer(
            inputs.sequences,
            return_tensors="np",
            max_length=self.sequence_length,
            padding=padding,
            truncation=truncate,
        )

        attention_mask = input_tokens["attention_mask"]

        positions = attention_mask.cumsum(1) * attention_mask
        positions -= 1  # assert that positions start at 0

        causal_mask = create_causal_mask(
            input_tokens["input_ids"], input_tokens["attention_mask"]
        )

        input_tokens = dict(
            **input_tokens, positions=positions, causal_mask=causal_mask
        )
        onnx_input_names = (
            self.multitoken_engine.onnx_input_names_no_cache
            if self.multitoken_engine
            else self.engine.onnx_input_names_no_cache
        )
        engine_input = self.tokens_to_engine_input(input_tokens, onnx_input_names)

        if inputs.session_id is not None:
            # if session_id is provided, we need to set it in engines
            self.engine.session_id = inputs.session_id
            self.multitoken_engine.session_id = inputs.session_id

        postprocessing_kwargs = dict(
            return_logits=inputs.return_logits,
<<<<<<< HEAD
            return_input_tokens=inputs.return_input_tokens,
            input_tokens=input_tokens,
            streamer=inputs.streamer,
=======
            streamer=inputs.streamer,
            include_prompt_logits=inputs.include_prompt_logits,
>>>>>>> ec0cab06
        )
        return engine_input, postprocessing_kwargs

    def process_engine_outputs(
            self, engine_outputs: List[numpy.ndarray], **kwargs
    ) -> TextGenerationOutput:
        """
        Convert the engine outputs to the output schema for the pipeline.

        :param engine_outputs: the outputs from the engine
        :return: the output schema for the pipeline
        """
        generated_tokens, generated_logits = engine_outputs
        sequences = self.tokenizer.batch_decode(
            generated_tokens, skip_special_tokens=True
        )
        logits = generated_logits if kwargs.get("return_logits") else None
        input_tokens = kwargs.get("input_tokens") if kwargs.get("return_input_tokens") else None

        return TextGenerationOutput(sequences=sequences, logits=logits, input_tokens=input_tokens)

    def engine_forward(
            self, engine_inputs: List[numpy.ndarray], context: Dict
    ) -> Tuple[numpy.ndarray, numpy.ndarray]:
        """
        Run the forward pass on the engine.

        :param engine_inputs: list of numpy inputs to
            Pipeline engine forward pass
        :return: A tuple of numpy array that contains the
            sequence of generated tokens and a sequence
            of logits for each generated token
        """
        # engine_forward is always called in a threadpool due to batch splitting
        # as such, a new context needs to be created since we are no longer in the
        # main thread. That is why `engine_` is prepended to each of the timer phase
        # names in this context
        with self.timer_manager.new_timer_context(total_inference=False) as timer:
            streamer = context.get("streamer")

            if not self.cache_support_enabled:
                tokens, prompt_logits = self.multitoken_engine(engine_inputs)
                return numpy.array([tokens]), prompt_logits

            else:
                # run the prompt through
                with timer.time(_TextGenerationTimings.PROMPT_PREFILL):
                    tokens, prompt_logits = self.prompt_inference(engine_inputs)

            if streamer is not None:
                streamer.put(numpy.array(tokens))

            # create the generated output
            max_tokens = (
                self.max_generated_tokens
                if self.max_generated_tokens and self.max_generated_tokens > 0
                else 100 * self.sequence_length
            )  # set safety for absolute max generation

            # last prompt token is the first generated token
            # add it to generated tokens, and the logits
            generated_tokens = [tokens[-1]]
            generated_logits = (
                prompt_logits
                if context.get("include_prompt_logits")
                else [prompt_logits[-1]]
            )

            with timer.time(_TextGenerationTimings.TOKEN_GENERATION):
                while len(generated_tokens) < max_tokens:
                    with timer.time(_TextGenerationTimings.TOKEN_GENERATION_SINGLE):
                        token, logits = self.autoregressive_inference(tokens)
                    tokens.append(token)
                    generated_tokens.append(token)
                    generated_logits.append(logits)

                    if streamer is not None:
                        streamer.put(numpy.array([token]))

                    if (
                            token == self.tokenizer.eos_token_id
                            and not self.force_max_tokens
                    ):
                        break

            if streamer is not None:
                streamer.end()

        return numpy.array([generated_tokens]), numpy.concatenate(
            generated_logits, axis=1
        )

    def prompt_inference(
            self, engine_inputs: List[numpy.ndarray]
    ) -> Tuple[List[int], List[numpy.ndarray]]:
        """
        An inference run that processes the prompt through the
        model to generate the new token and logits

        :param engine_inputs: the prompt (context) represented by a
            list of numpy inputs to the engine
        :return: A tuple of:
            - The list of prompt tokens plus the new, generated token
            - The logits generated from the prompt (with dimensions
            ['batch_size', 'num_tokens', 'vocab_size'])
        """
        # get tokens by attention mask
        tokens = engine_inputs[0][engine_inputs[1].nonzero()].tolist()

        prompt_logits = []
        new_token = None
        num_tokens_processed = 0

        if (
                len(tokens) > self.prompt_processing_sequence_length
                and self.enable_multitoken_prefill
        ):
            self.multitoken_engine.reset_kv_cache()
            for engine_inputs in self.engine_inputs_for_prefill(tokens):
                new_token, new_logits = self.multitoken_engine(engine_inputs)
                num_tokens_processed += self.prompt_processing_sequence_length
                prompt_logits.append(new_logits)

        self.engine.reset_kv_cache()
        if num_tokens_processed:
            # transfer the cache state from the multi-token engine to the main engine
            self.engine.transfer_cache_state(cache=self.multitoken_engine.kv_cache)

        # prompt size is small, run autoregressive inference to populate kv cache
        run_tokens = [] if num_tokens_processed == 0 else tokens[:num_tokens_processed]

        for token in tokens[num_tokens_processed:]:
            run_tokens.append(token)
            with self.timer_manager.current.time(
                    _TextGenerationTimings.PROMPT_PREFILL_SINGLE
            ):
                new_token, new_logits = self.autoregressive_inference(run_tokens)

            prompt_logits.append(new_logits)

        tokens.append(new_token)

        return tokens, prompt_logits

    def autoregressive_inference(
            self,
            tokens: List[int],
    ) -> Tuple[int, numpy.ndarray]:
        """
        An inference run that processes the last token to generate
        a new token and new logits.

        :param tokens: The current context (prompt + generated tokens so far)
        :return: The new, generated token and the logits for the new token
            (with dimensions ['batch_size', 'num_tokens', 'vocab_size'])
        """

        new_token = tokens[-1]
        # padding is added to left, so attention mask is 1s from the
        # right up to the number of total tokens (prompt + generated)
        attention_mask = numpy.zeros((1, self.sequence_length), dtype=numpy.int64)
        num_tokens_processed = min(len(tokens), self.sequence_length)  # cap by seq len
        attention_mask[:, -num_tokens_processed:] = 1
        positions = numpy.array([[len(tokens)]], dtype=numpy.int64)
        positions -= 1
        input_ids = numpy.array([[new_token]])
        causal_mask = create_causal_mask(input_ids, attention_mask)

        # filter out the inputs that are not needed by the engine
        engine_inputs_map = dict(
            input_ids=input_ids,
            attention_mask=attention_mask,
            causal_mask=causal_mask,
            positions=positions,
        )
        engine_inputs = [
            engine_inputs_map[name] for name in self.engine.onnx_input_names_no_cache
        ]

        generated_token, generated_logits = self.engine(engine_inputs)

        return generated_token, generated_logits

    def engine_inputs_for_prefill(
            self, tokens: List[int]
    ) -> Generator[List[numpy.ndarray], None, None]:
        """
        Takes a list of tokens and creates a generator
        of engine_inputs for the multitoken engine.

        1. The input tokens first get batched into chunks of
        size self.prompt_processing_sequence_length. This is to
        ensure that they match the expected input size by the
        multitoken engine. Any remaining tokens are discarded.

        2. Every created engine_inputs batch is then created:

            - input_ids: by taking a batch of tokens

            - attention_mask: by creating an appropriate mask,
            that will have the amount of unmasked entries equal to
            the sum of:
                a) the number of tokens in the batch
                (self.prompt_processing_sequence_length)
                b) the number of non-blank cache entries
                (num_non_blank_cache_entries)
            so that the attention_mask properly attends to the
            current input tokens, as well as the previous cache
            entries.

            - positions: derived directly from the input_ids

            - causal_mask: derived from the input_ids and attention_mask

        :param tokens: the list of tokens to process
        :return: a generator of engine inputs
        """

        num_batches = len(tokens) // self.prompt_processing_sequence_length

        token_batches = [
            tokens[
            i
            * self.prompt_processing_sequence_length: (i + 1)
                                                      * self.prompt_processing_sequence_length
            ]
            for i in range(0, num_batches)
        ]

        for idx, token_batch in enumerate(token_batches):
            engine_inputs = []
            num_cached_entries = self.multitoken_engine.num_non_blank_cache_entries
            for name in self.multitoken_engine.onnx_input_names_no_cache:
                if name == "input_ids":
                    engine_input = numpy.array([token_batch])

                elif name == "attention_mask":
                    # create an empty attention mask
                    engine_input = numpy.zeros(
                        (1, self.sequence_length), dtype=numpy.int64
                    )
                    # fill it out with 1s (from the right), so that the number
                    # of unmasked entries is equal to the sum of:
                    engine_input[
                    :,
                    -(
                        # ...the number of current input tokens...
                            self.prompt_processing_sequence_length
                            # ...and the number of the previous cache entries
                            + num_cached_entries
                    ):,
                    ] = 1
                elif name == "causal_mask":
                    # delay creation of the causal mask
                    continue
                elif name == "positions":
                    if self.prompt_processing_sequence_length == 1:
                        # we need to treat `positions` as if we were in
                        # the autoregressive mode
                        engine_input = numpy.array([[idx]], dtype=numpy.int64)
                    else:
                        engine_input = (
                            numpy.arange(
                                num_cached_entries,
                                num_cached_entries
                                + self.prompt_processing_sequence_length,
                            )
                                .reshape(1, -1)
                                .astype(numpy.int64)
                        )

                engine_inputs.append(engine_input)

            # create the causal mask once we have the input_ids and attention_mask
            if "causal_mask" in self.multitoken_engine.onnx_input_names_no_cache:
                causal_mask = create_causal_mask(
                    input_ids=engine_inputs[0], attention_mask=engine_inputs[1]
                )
                engine_inputs.append(causal_mask)

            yield engine_inputs

    def is_cache_support_enabled(self) -> bool:
        """
        Returns whether the ran model has kv cache or not

        :return: True if the model has kv cache, False otherwise
        """
        return any(default_cached_outputs(self.onnx_file_path))

    def join_engine_outputs(
            self, batch_outputs: List[List[numpy.ndarray]], orig_batch_size: int
    ) -> List[numpy.ndarray]:
        """
        Takes a list of outputs (batches) from the engine
        and joins them into a single output. Asserts that
        the dimensions of the outputs are the same, so that
        they can be concatenated.

        :param batch_outputs: A list of outputs from the engine
        :param orig_batch_size: The original batch size
        :return: A list of joined outputs
        """
        tokens, logits = zip(*batch_outputs)
        if self.cache_support_enabled:
            # if the model has kv cache, we need to account for
            # the fact that the predicted outputs may have
            # different lengths

            # find the longest sequence in the batch of tokens
            max_len = max([token.shape[1] for token in tokens])

            # pad all tokens to the same length
            tokens = [
                pad_to_fixed_length(
                    array=prediction,
                    max_len=max_len,
                    value=self.tokenizer.pad_token_id,
                    axis=1,
                )
                for prediction in tokens
            ]

            # find the longest sequence in the batch of logits
            max_len = max([logits.shape[1] for logits in logits])

            # pad all logits to the same length
            logits = [
                pad_to_fixed_length(array=single_logits, max_len=max_len, axis=1)
                for single_logits in logits
            ]

        tokens = numpy.concatenate(tokens, axis=0)
        logits = numpy.concatenate(logits, axis=0)

        return [tokens, logits]

    @staticmethod
    def causal_mask_input_present(model_path: str) -> bool:
        """
        Check whether the model has causal_mask input present or not.
        In general, the absence of causal_mask input means that the model
        cannot be run through the multitoken engine.

        :param model_path: path to the model
        :return: True if causal_mask input is present, False otherwise
        """
        return any(
            inp.name == "causal_mask"
            for inp in onnx.load(model_path, load_external_data=False).graph.input
        )<|MERGE_RESOLUTION|>--- conflicted
+++ resolved
@@ -387,14 +387,10 @@
 
         postprocessing_kwargs = dict(
             return_logits=inputs.return_logits,
-<<<<<<< HEAD
             return_input_tokens=inputs.return_input_tokens,
             input_tokens=input_tokens,
             streamer=inputs.streamer,
-=======
-            streamer=inputs.streamer,
             include_prompt_logits=inputs.include_prompt_logits,
->>>>>>> ec0cab06
         )
         return engine_input, postprocessing_kwargs
 

--- conflicted
+++ resolved
@@ -168,11 +168,7 @@
             if "WAND_OPT_FLAGS" not in os.environ:
                 os.environ["WAND_OPT_FLAGS"] = "default,~pyramids"
 
-<<<<<<< HEAD
         if not self.cache_support_enabled and self.max_generated_tokens > 1:
-=======
-        if not self.cache_support_enabled and max_generated_tokens > 1:
->>>>>>> dd4850c0
             raise ValueError(
                 "The model used for inference does not support kv cache. It is "
                 "assumed that it maps from the token sequence to predicted logits."

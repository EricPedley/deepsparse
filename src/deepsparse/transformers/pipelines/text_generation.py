--- conflicted
+++ resolved
@@ -41,15 +41,11 @@
     create_causal_mask,
     generate_session_id,
     pad_to_fixed_length,
-<<<<<<< HEAD
     validate_session_ids,
-)
-from deepsparse.utils.data import split_engine_inputs
-=======
     repeat_inputs,
 )
 from deepsparse.transformers.utils.timings import TextGenerationTimings
->>>>>>> 17e63ee3
+from deepsparse.utils.data import split_engine_inputs
 from deepsparse.utils.onnx import default_cached_outputs
 
 
@@ -476,9 +472,7 @@
         sequences = self.tokenizer.batch_decode(
             generated_tokens, skip_special_tokens=True
         )
-<<<<<<< HEAD
         logits = generated_logits if context.get("return_logits") else None
-=======
         num_preds = kwargs.get("num_generated_predictions", 1)
         # If the num_generated_predictions > 1, group the generated sequences and return
         # the sequences as a list of lists where each list consists of the generated
@@ -492,7 +486,6 @@
             sequences = grouped_seq
 
         logits = generated_logits if kwargs.get("return_logits") else None
->>>>>>> 17e63ee3
 
         return TextGenerationOutput(
             sequences=sequences, logits=logits, session_ids=session_ids.tolist()
@@ -547,15 +540,10 @@
 
             else:
                 # run the prompt through
-<<<<<<< HEAD
-                with timer.time(_TextGenerationTimings.PROMPT_PREFILL):
+                with timer.time(TextGenerationTimings.PROMPT_PREFILL):
                     tokens, prompt_logits = self.prompt_inference(
                         engine_inputs, session_id
                     )
-=======
-                with timer.time(TextGenerationTimings.PROMPT_PREFILL):
-                    tokens, prompt_logits = self.prompt_inference(engine_inputs)
->>>>>>> 17e63ee3
 
             if streamer is not None:
                 streamer.put(numpy.array(tokens))
@@ -577,15 +565,10 @@
 
             with timer.time(TextGenerationTimings.TOKEN_GENERATION):
                 while len(generated_tokens) < max_tokens:
-<<<<<<< HEAD
-                    with timer.time(_TextGenerationTimings.TOKEN_GENERATION_SINGLE):
+                    with timer.time(TextGenerationTimings.TOKEN_GENERATION_SINGLE):
                         token, logits = self.autoregressive_inference(
                             tokens, session_id
                         )
-=======
-                    with timer.time(TextGenerationTimings.TOKEN_GENERATION_SINGLE):
-                        token, logits = self.autoregressive_inference(tokens)
->>>>>>> 17e63ee3
                     tokens.append(token)
                     generated_tokens.append(token)
                     generated_logits.append(logits)
@@ -647,7 +630,6 @@
         new_token = None
         num_tokens_processed = 0
 
-<<<<<<< HEAD
         if (
             len(tokens) > self.prompt_processing_sequence_length
             and self.enable_multitoken_prefill
@@ -667,21 +649,6 @@
                 num_tokens_processed += self.prompt_processing_sequence_length
                 prompt_logits.append(new_logits)
 
-=======
-        if len(tokens) > self.prompt_sequence_length and self.enable_multitoken_prefill:
-            self.multitoken_engine.reset_kv_cache()
-            for engine_inputs in self.engine_inputs_for_prefill(tokens):
-                new_token, new_logits = self.multitoken_engine(engine_inputs)
-                num_tokens_processed += self.prompt_sequence_length
-                prompt_logits.append(new_logits)
-
-        if num_tokens_processed:
-            # transfer the cache state from the multi-token engine to the main engine
-            self.engine.transfer_cache_state(cache=self.multitoken_engine.kv_cache)
-        else:
-            self.engine.reset_kv_cache()
-
->>>>>>> 17e63ee3
         # prompt size is small, run autoregressive inference to populate kv cache
         run_tokens = [] if num_tokens_processed == 0 else tokens[:num_tokens_processed]
 
@@ -750,7 +717,6 @@
         ]
 
         generated_token, generated_logits = self.engine(engine_inputs, session_id)
-        print(f"position {positions}, token: {input_ids}")
         return generated_token, generated_logits
 
     def engine_inputs_for_prefill(
@@ -773,15 +739,12 @@
             that will have the amount of unmasked entries equal to
             the sum of:
                 a) the number of tokens in the batch
-<<<<<<< HEAD
                 (self.prompt_processing_sequence_length)
                 b) the number of processed tokens so far
                 (num_total_processed_tokens)
-=======
                 (self.prompt_sequence_length)
                 b) the number of non-blank cache entries
                 (num_non_blank_cache_entries)
->>>>>>> 17e63ee3
             so that the attention_mask properly attends to the
             current input tokens, as well as the previous cache
             entries.
@@ -819,7 +782,6 @@
                     engine_input = numpy.zeros(
                         (1, self.sequence_length), dtype=numpy.int64
                     )
-<<<<<<< HEAD
                     num_attention_entries_to_unmask = min(
                         num_total_processed_tokens
                         + self.prompt_processing_sequence_length,
@@ -827,24 +789,10 @@
                     )
                     engine_input[:, -num_attention_entries_to_unmask:] = 1
 
-=======
-                    # fill it out with 1s (from the right), so that the number
-                    # of unmasked entries is equal to the sum of:
-                    engine_input[
-                        :,
-                        -(
-                            # ...the number of current input tokens...
-                            self.prompt_sequence_length
-                            # ...and the number of the previous cache entries
-                            + num_cached_entries
-                        ) :,
-                    ] = 1
->>>>>>> 17e63ee3
                 elif name == "causal_mask":
                     # delay creation of the causal mask
                     continue
                 elif name == "positions":
-<<<<<<< HEAD
                     if self.prompt_processing_sequence_length == 1:
                         # we need to treat `positions` as if we were in
                         # the autoregressive mode
@@ -860,12 +808,6 @@
                             )
                             .reshape(1, -1)
                             .astype(numpy.int64)
-=======
-                    engine_input = (
-                        numpy.arange(
-                            num_cached_entries,
-                            num_cached_entries + self.prompt_sequence_length,
->>>>>>> 17e63ee3
                         )
 
                 engine_inputs.append(engine_input)
@@ -876,7 +818,7 @@
                     input_ids=engine_inputs[0], attention_mask=engine_inputs[1]
                 )
                 engine_inputs.append(causal_mask)
-            print(f"position {engine_inputs[2]}, token: {engine_inputs[0]}")
+
             yield engine_inputs
 
     def synchronize_engines(self, session_id: str):

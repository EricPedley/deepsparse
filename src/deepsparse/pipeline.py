# Copyright (c) 2021 - present / Neuralmagic, Inc. All Rights Reserved.
#
# Licensed under the Apache License, Version 2.0 (the "License");
# you may not use this file except in compliance with the License.
# You may obtain a copy of the License at
#
#    http://www.apache.org/licenses/LICENSE-2.0
#
# Unless required by applicable law or agreed to in writing,
# software distributed under the License is distributed on an "AS IS" BASIS,
# WITHOUT WARRANTIES OR CONDITIONS OF ANY KIND, either express or implied.
# See the License for the specific language governing permissions and
# limitations under the License.
import asyncio
import logging
import os
from pathlib import Path
from typing import Any, AsyncGenerator, Callable, Dict, Generator, List, Optional, Union

from deepsparse.loggers.logger_manager import LoggerManager
from deepsparse.middlewares import IS_NESTED_KEY, NAME_KEY, MiddlewareManager
from deepsparse.operators import EngineOperator, Operator
from deepsparse.pipeline_config import PipelineConfig
from deepsparse.routers import Router
from deepsparse.schedulers import (
    ContinuousBatchingScheduler,
    OperatorScheduler,
    SchedulerGroup,
)
from deepsparse.subgraph_execute import SubGraphExecutor
from deepsparse.tasks import SupportedTasks
from deepsparse.utils import InferenceState, PipelineState
from deepsparse.utils.subgraph import SubGraph
from deepsparse.utils.time import TIMER_KEY, InferenceStages, TimerManager


__all__ = [
    "Pipeline",
    "TextGeneration",
    "CodeGeneration",
    "Chat",
    "question_answering_pipeline",
    "text_classification_pipeline",
    "zero_shot_text_classification_pipeline",
    "token_classification_pipeline",
    "haystack_pipeline",
    "sentiment_analysis_pipeline",
    "embedding_extraction_pipeline",
    "image_classification_pipeline",
    "yolo_pipeline",
]

_LOGGER = logging.getLogger(__name__)
V2_NOT_SUPPORTED = ["alias", "logger", "executor"]


class Pipeline(Operator):
    """
    Pipeline accepts a series of operators, schedulers, and a router. Calling a pipeline
    will use the router to run through all the defined operators. The operators should
    be implemented using the Operator class and each implemented operator should be
    responsible for a functional component of the pipelines. The flow of inputs/outputs
    between the operators and the steps in the pipeline should be defined by the router,
    (based off of the Router class), which dicates the next operator in the pipeline.
    Execution of the operators will be handled by the provided schedulers.

    :param ops: Operators to run within the pipeline. Can either be a list of operators
        or dictionary of operators.
    :param router: A Router which dictates the next operator to call.
    :param schedulers: A list of schedulers to run operators.
    :param pipeline_state: pipeline_state created during pipeline initialization
    :param middleware_manager: middlewares to be used in Pipeline and Operator
    :param timer_manager: instantiated TimerManger to track timings

    """

    def __init__(
        self,
        ops: Union[Dict[str, Operator], List[Operator]],
        router: Router,
        schedulers: List[OperatorScheduler],
        generator_router: Optional[Router] = None,
        continuous_batching_scheduler: Optional[ContinuousBatchingScheduler] = None,
        pipeline_state: Optional[PipelineState] = None,
        middleware_manager: Optional[MiddlewareManager] = None,
        timer_manager: Optional[TimerManager] = None,
        logger_manager: Optional[LoggerManager] = None,
        benchmark: bool = False,
    ):
<<<<<<< HEAD
        self._model_path_orig = model_path
        self._model_path = model_path
        self._engine_type = engine_type
        self._batch_size = batch_size
        self._alias = alias
        self.context = context
        self.logger = (
            logger
            if isinstance(logger, BaseLogger)
            else (
                logger_from_config(
                    config=logger, pipeline_identifier=self._identifier()
                )
                if isinstance(logger, str)
                else None
            )
        )

        self.executor, self._num_async_workers = _initialize_executor_and_workers(
            batch_size=batch_size,
            workers_or_executor=executor,
        )

        if self.context is not None:
            num_cores = num_cores or self.context.num_cores
            if self.context.num_cores != num_cores:
                raise ValueError(
                    f"num_cores mismatch. Expected {self.context.num_cores} "
                    f"from passed context, but got {num_cores} while "
                    f"instantiating Pipeline"
                )

        self._engine_args = dict(
            batch_size=self._batch_size or 1,  # bs=1 for dynamic batch
            num_cores=num_cores,
            input_shapes=input_shapes,
        )
        if engine_type.lower() == DEEPSPARSE_ENGINE:
            self._engine_args["scheduler"] = scheduler

        self.onnx_file_path = self.setup_onnx_file_path()

        if _delay_engine_initialize:
            self.engine = None
        else:
            self.engine = self._initialize_engine()

        self._batch_size = self._batch_size or 1
        self._timer = Timer()

        self.log(
            identifier=f"{SystemGroups.INFERENCE_DETAILS}/num_cores_total",
            value=num_cores,
            category=MetricCategories.SYSTEM,
        )

    def __call__(self, *args, **kwargs) -> BaseModel:
        if "engine_inputs" in kwargs:
            raise ValueError(
                "invalid kwarg engine_inputs. engine inputs determined "
                f"by {self.__class__.__qualname__}.parse_inputs"
            )
        timer = Timer()

        timer.start(InferencePhases.TOTAL_INFERENCE)

        # ------ PREPROCESSING ------
        timer.start(InferencePhases.PRE_PROCESS)
        # parse inputs into input_schema
        pipeline_inputs = self.parse_inputs(*args, **kwargs)

        self.log(
            identifier="pipeline_inputs",
            value=pipeline_inputs,
            category=MetricCategories.DATA,
        )

        if not isinstance(pipeline_inputs, self.input_schema):
            raise RuntimeError(
                f"Unable to parse {self.__class__} inputs into a "
                f"{self.input_schema} object. Inputs parsed to {type(pipeline_inputs)}"
            )
        # batch size of the inputs may be `> self._batch_size` at this point
        engine_inputs: List[numpy.ndarray] = self.process_inputs(pipeline_inputs)
        if isinstance(engine_inputs, tuple):
            engine_inputs, postprocess_kwargs = engine_inputs
        else:
            postprocess_kwargs = {}
        timer.stop(InferencePhases.PRE_PROCESS)

        self.log(
            identifier="engine_inputs",
            value=engine_inputs,
            category=MetricCategories.DATA,
        )
        self.log(
            identifier=f"{SystemGroups.PREDICTION_LATENCY}/{InferencePhases.PRE_PROCESS}_seconds",  # noqa E501
            value=timer.time_delta(InferencePhases.PRE_PROCESS),
            category=MetricCategories.SYSTEM,
        )

        # ------ INFERENCE ------
        # split inputs into batches of size `self._batch_size`
        timer.start(InferencePhases.ENGINE_FORWARD)
        batches = self.split_engine_inputs(engine_inputs, self._batch_size)

        # submit split batches to engine threadpool
        batch_outputs = list(self.executor.map(self.engine_forward, batches))

        # join together the batches of size `self._batch_size`
        engine_outputs = self.join_engine_outputs(batch_outputs)
        timer.stop(InferencePhases.ENGINE_FORWARD)

        self.log(
            identifier=f"{SystemGroups.INFERENCE_DETAILS}/input_batch_size_total",
            # to get the batch size of the inputs, we need to look
            # to multiply the engine batch size (self._batch_size)
            # by the number of batches processed by the engine during
            # a single inference call
            value=len(batch_outputs) * self._batch_size,
            category=MetricCategories.SYSTEM,
        )

        self.log(
            identifier="engine_outputs",
            value=engine_outputs,
            category=MetricCategories.DATA,
        )
        self.log(
            identifier=f"{SystemGroups.PREDICTION_LATENCY}/{InferencePhases.ENGINE_FORWARD}_seconds",  # noqa E501
            value=timer.time_delta(InferencePhases.ENGINE_FORWARD),
            category=MetricCategories.SYSTEM,
        )

        # ------ POSTPROCESSING ------
        timer.start(InferencePhases.POST_PROCESS)
        pipeline_outputs = self.process_engine_outputs(
            engine_outputs, **postprocess_kwargs
        )
        if not isinstance(pipeline_outputs, self.output_schema):
            raise ValueError(
                f"Outputs of {self.__class__} must be instances of "
                f"{self.output_schema} found output of type {type(pipeline_outputs)}"
            )
        timer.stop(InferencePhases.POST_PROCESS)
        timer.stop(InferencePhases.TOTAL_INFERENCE)

        self.log(
            identifier="pipeline_outputs",
            value=pipeline_outputs,
            category=MetricCategories.DATA,
        )
        self.log(
            identifier=f"{SystemGroups.PREDICTION_LATENCY}/{InferencePhases.POST_PROCESS}_seconds",  # noqa E501
            value=timer.time_delta(InferencePhases.POST_PROCESS),
            category=MetricCategories.SYSTEM,
        )
        self.log(
            identifier=f"{SystemGroups.PREDICTION_LATENCY}/{InferencePhases.TOTAL_INFERENCE}_seconds",  # noqa E501
            value=timer.time_delta(InferencePhases.TOTAL_INFERENCE),
            category=MetricCategories.SYSTEM,
        )

        self._timer = timer

        return pipeline_outputs

    @staticmethod
    def split_engine_inputs(
        items: List[numpy.ndarray], batch_size: int
    ) -> List[List[numpy.ndarray]]:
        """
        Splits each item into numpy arrays with the first dimension == `batch_size`.

        For example, if `items` has three numpy arrays with the following
        shapes: `[(4, 32, 32), (4, 64, 64), (4, 128, 128)]`

        Then with `batch_size==4` the output would be:
        ```
        [[(4, 32, 32), (4, 64, 64), (4, 128, 128)]]
        ```

        Then with `batch_size==2` the output would be:
        ```
        [
            [(2, 32, 32), (2, 64, 64), (2, 128, 128)],
            [(2, 32, 32), (2, 64, 64), (2, 128, 128)],
        ]
        ```

        Then with `batch_size==1` the output would be:
        ```
        [
            [(1, 32, 32), (1, 64, 64), (1, 128, 128)],
            [(1, 32, 32), (1, 64, 64), (1, 128, 128)],
            [(1, 32, 32), (1, 64, 64), (1, 128, 128)],
            [(1, 32, 32), (1, 64, 64), (1, 128, 128)],
        ]
        ```
        """
        # if not all items here are numpy arrays, there's an internal
        # but in the processing code
        assert all(isinstance(item, numpy.ndarray) for item in items)

        # if not all items have the same batch size, there's an
        # internal bug in the processing code
        total_batch_size = items[0].shape[0]
        assert all(item.shape[0] == total_batch_size for item in items)

        if total_batch_size % batch_size != 0:
            raise RuntimeError(
                f"batch size of {total_batch_size} passed into pipeline "
                f"is not divisible by model batch size of {batch_size}"
            )
=======
>>>>>>> d3229338

        self.ops = ops
        self.router = router
        self.generator_router = generator_router
        self.schedulers = schedulers
        self.pipeline_state = pipeline_state
        self._continuous_batching_scheduler = continuous_batching_scheduler
        self.middleware_manager = middleware_manager
        self.timer_manager = timer_manager or TimerManager()
        self.logger_manager = logger_manager or LoggerManager()
        self.validate()

        self._scheduler_group = SchedulerGroup(self.schedulers)
        self.subgraph_executor = SubGraphExecutor()
        self.benchmark = benchmark

    @property
    def input_schema(self):
        raise AttributeError("No input schema has been set for this pipeline.")

    @property
    def output_schema(self):
        raise AttributeError("No output schema has been set for this pipeline.")

    @classmethod
    def create(cls, task: str, **kwargs) -> "Pipeline":
        """
        :param task: Pipeline task
        :param kwargs: extra task specific kwargs to be passed to the Pipeline
        :return: pipeline object initialized for the given task
        """
        new_kwargs = {}
        for k in kwargs:
            if k in V2_NOT_SUPPORTED:
                _LOGGER.warning(f"{k} is not yet supported in the v2 pipeline.")
            else:
                new_kwargs[k] = kwargs.get(k)

        try:
            model_path = new_kwargs.get("model_path")
            model = new_kwargs.pop("model", None)

            if model and model_path:
                raise ValueError(
                    f"Only one of model and model_path may be supplied, found {model} "
                    f"and {model_path} respectively"
                )
            elif model:
                new_kwargs["model_path"] = model

            pipeline = Operator.create(task=task, **new_kwargs)
            if not isinstance(pipeline, cls):
                raise RuntimeError(
                    "Pipeline was not created for the given task. The "
                    "provided task should be registered using the OperatorRegistry"
                )
        except Exception as e:
            if SupportedTasks.is_text_generation(task):
                raise e

            _LOGGER.warning(f"Could not create v2 '{task}' pipeline, trying legacy")
            from deepsparse.legacy import Pipeline

            pipeline = Pipeline.create(task=task, **kwargs)
        return pipeline

    @classmethod
    def from_config(
        cls, config: Union["PipelineConfig", str, Path], **kwargs
    ) -> "Pipeline":
        """
        :param config: PipelineConfig object, filepath to a json serialized
            PipelineConfig, or raw string of a json serialized PipelineConfig.
            Optionally, pipeline arguments not defined in the PipelineConfig may be
            passed as key-word arguments to this function.
        """
        if isinstance(config, Path) or (
            isinstance(config, str) and os.path.exists(config)
        ):
            if isinstance(config, str):
                config = Path(config)
            config = PipelineConfig.parse_file(config)
        if isinstance(config, str):
            config = PipelineConfig.parse_raw(config)

        kwargs.update(config.kwargs)
        return cls.create(
            task=config.task,
            model_path=config.model_path,
            engine_type=config.engine_type,
            batch_size=config.batch_size,
            num_cores=config.num_cores,
            scheduler=config.scheduler,
            input_shapes=config.input_shapes,
            alias=config.alias,
            **kwargs,
        )

    async def run_async(self, *args, inference_state: InferenceState, **kwargs):
        """
        Run through the operators using the provided router and scheduler.
        The input to a given operator is the output of the previous operator.

        :param inference_state: inference_state for the pipeline.
        """
        loop = asyncio.get_running_loop()

        next_step = self.router.START_ROUTE
        operator_output = None
        if (
            not hasattr(inference_state, TIMER_KEY)
            or getattr(inference_state, TIMER_KEY) is None
        ):
            timer = self.timer_manager.get_new_timer()
            inference_state.set_timer(timer)
        if (
            not hasattr(inference_state, "logger")
            or getattr(inference_state, "logger") is None
        ):
            inference_state.set_logger(self.logger_manager.metric)

        with inference_state.time(id=InferenceStages.TOTAL_INFERENCE):
            while next_step != self.router.END_ROUTE:
                # Check if running streaming; if that is the case, will return
                # an AsyncGenerator. This requires the pipeline to support
                # streaming with a generator_router set
                if inference_state.current_state.get("streaming"):
                    return self._run_generate_async(
                        operator_output=operator_output,
                        inference_state=inference_state,
                        next_step=next_step,
                        loop=loop,
                    )

                # Non Streaming/Generator pathway
                if next_step == self.router.SPLIT_ROUTE:
                    if operator_output is None:
                        raise ValueError(
                            f"{self.router.SPLIT_ROUTE} should appear after "
                            f"{self.ROUTER.START_ROUTE}"
                        )

                    operator_output = await self._apply_split_async(
                        operator_output, inference_state, loop=loop
                    )
                    next_step = self.router.JOIN_ROUTE

                else:
                    if next_step == self.router.START_ROUTE:
                        outputs = self.run_func(
                            *args,
                            func=self._scheduler_group.submit,
                            operator=self.ops[next_step],
                            inference_state=inference_state,
                            pipeline_state=self.pipeline_state,
                            loop=loop,
                            **kwargs,
                        )
                    else:
                        outputs = self._run_next(
                            inp=operator_output,
                            next_step=next_step,
                            inference_state=inference_state,
                            loop=loop,
                        )

                    await outputs
                    operator_output = outputs.result()

                    if isinstance(operator_output, tuple):
                        operator_output, state_update = (
                            operator_output[0],
                            operator_output[-1],
                        )
                        inference_state.update_state(state_update)

                next_step = self.router.next(next_step, self.ops, operator_output)

            rtn = operator_output

        self.timer_manager.update(inference_state.timer.measurements)
        return rtn

    def run(
        self,
        *args,
        inference_state: InferenceState,
        **kwargs,
    ):
        """
        Run through the operators using the provided router and scheduler.
        The input to a given operator is the output of the previous operator.

        :param inference_state: inference_state for the pipeline.
        """
        next_step = self.router.START_ROUTE
        operator_output = None
        while next_step != self.router.END_ROUTE:
            # Check if running streaming; if that is the case, will return
            # a Generator. This requires the pipeline to support
            # streaming with a generator_router set.
            if inference_state.current_state.get("streaming"):
                return self._run_generate(
                    operator_output=operator_output,
                    inference_state=inference_state,
                    next_step=next_step,
                )

            # Non Streaming/Generator pathway
            if next_step == self.router.SPLIT_ROUTE:
                if operator_output is None:
                    raise ValueError(
                        f"{self.router.SPLIT_ROUTE} should appear after "
                        f"{self.router.START_ROUTE}"
                    )
                operator_output = self._apply_split(operator_output, inference_state)
                next_step = self.router.JOIN_ROUTE

            else:
                if next_step == self.router.START_ROUTE:
                    operator_output = self.run_func(
                        *args,
                        func=self._scheduler_group.submit,
                        operator=self.ops[next_step],
                        inference_state=inference_state,
                        pipeline_state=self.pipeline_state,
                        **kwargs,
                    ).result()
                else:
                    operator_output = self._run_next(
                        inp=operator_output,
                        next_step=next_step,
                        inference_state=inference_state,
                    ).result()

                if isinstance(operator_output, tuple):
                    operator_output, state_update = (
                        operator_output[0],
                        operator_output[-1],
                    )
                    inference_state.update_state(state_update)

            next_step = self.router.next(next_step, self.ops, operator_output)
        return operator_output

    def _run_generate(
        self,
        operator_output: Any,
        inference_state: InferenceState,
        next_step: str,
    ) -> Generator:

        """
        Run pipeline execution in streaming/generator mode. _run_generate will run
        the same loop with stop conditions as run() but will return a Generator.

        :param operator_output: previous operator output, used as input for the next
            operator.
        :param inference_state: inference_state for the pipeline.
        :param next_step: string indicating the next step to run
        """
        if not self.generator_router:
            raise ValueError("For streaming mode, a generator_router must be provided.")

        while next_step != self.generator_router.END_ROUTE:
            start_step = next_step

            if next_step == self.router.SPLIT_ROUTE:
                end = [self.generator_router.JOIN_ROUTE]
                step = self.generator_router.route[self.generator_router.SPLIT_ROUTE]
                initial_inference_state = inference_state
            else:
                step = next_step
                end = [
                    self.generator_router.SPLIT_ROUTE,
                    self.generator_router.END_ROUTE,
                ]

            for output in self._apply_split_generation(
                operator_output, inference_state, step, end
            ):
                output_to_yield, next_step, operator_output, inference_state = output
                yield output_to_yield

            if start_step == self.generator_router.SPLIT_ROUTE:
                inference_state = initial_inference_state

            next_step = self.generator_router.next(next_step, self.ops, operator_output)

    async def _run_generate_async(
        self,
        operator_output: Any,
        inference_state: InferenceState,
        next_step: str,
        loop: asyncio.AbstractEventLoop,
    ) -> AsyncGenerator:

        """
        Run pipeline execution in streaming/generator mode. _run_generate_async will run
        the same loop with stop conditions as run_async() but will return an
        AsyncGenerator.

        :param operator_output: previous operator output, used as input for the next
            operator.
        :param inference_state: inference_state for the pipeline.
        :param next_step: string indicating the next step to run
        """
        if not self.generator_router:
            raise ValueError("For streaming mode, a generator_router must be provided.")

        while next_step != self.generator_router.END_ROUTE:
            start_step = next_step

            if next_step == self.router.SPLIT_ROUTE:
                end = [self.generator_router.JOIN_ROUTE]
                step = self.generator_router.route[self.generator_router.SPLIT_ROUTE]
                initial_inference_state = inference_state
            else:
                step = next_step
                end = [
                    self.generator_router.SPLIT_ROUTE,
                    self.generator_router.END_ROUTE,
                ]

            async for output in self._apply_split_generation_async(
                operator_output, inference_state, step, end, loop
            ):
                output_to_yield, next_step, operator_output, inference_state = output
                yield output_to_yield

            if start_step == self.generator_router.SPLIT_ROUTE:
                inference_state = initial_inference_state

            # TODO: might need additional processing on operator_output with more
            # complex grapghs
            next_step = self.generator_router.next(next_step, self.ops, operator_output)

    def __call__(self, *args, **kwargs):
        """
        Consolidate any provided inference_state or pipeline_state objects and pass
        any other operator inputs to run().

        :return: output of the pipeline operators ran with the router for the given
            input
        """
        is_nested = True
        if kwargs.get("inference_state"):
            inference_state = kwargs.pop("inference_state")
        else:
            inference_state = InferenceState()
            inference_state.create_state({})

<<<<<<< HEAD
    @property
    def timer(self) -> Timer:
        """
        :return: reference to timer used for latest inference
        """
        return self._timer

    def to_config(self) -> "PipelineConfig":
        """
        :return: PipelineConfig that can be used to reload this object
        """
=======
            timer = self.timer_manager.get_new_timer()
            inference_state.set_timer(timer)
>>>>>>> d3229338

            inference_state.set_logger(self.logger_manager.metric)

            is_nested = False

        kwargs["inference_state"] = inference_state
        kwargs[NAME_KEY] = InferenceStages.TOTAL_INFERENCE
        kwargs[IS_NESTED_KEY] = is_nested

        # timer shared across all operators, has all measurements
        timer = inference_state.timer

        next_call = self.run
        if self.middleware_manager is not None:
            # make next calls to be middlewares if any
            next_call = self.middleware_manager.build_middleware_stack(next_call)

        rtn = next_call(*args, **kwargs)

        # update all the measurments
        self.timer_manager.update(timer.measurements)

        return rtn

    def expand_inputs(self, *args, **kwargs):
        """
        Generic function to handle expanding values.
        """
        raise NotImplementedError(
            "This function should be implemented for any router with split or join"
            "nodes. expand_inputs will be called prior to the split node (stored in "
            "the router's SPLIT_ROUTE attribute), expanding outputs for each output "
            "such that there is a batch size of one per thread."
        )

    def condense_inputs(self, *args, **kwargs):
        """
        Generic function to handle condensing values.
        """
        raise NotImplementedError(
            "This function should be implemented for any router with split or join "
            "nodes. condense_inputs will be called after the join node (stored in the "
            "router's JOIN_ROUTE attribute), condensing outputs from multiple threads."
        )

    def validate(self):
        """
        Validate that compatability of the router and operators provided.
        """
        router_validation = self.router.validate(self.ops)

        if router_validation is False:
            # default error message
            op_types = [type(op) for op in self.ops]
            raise ValueError(f"Invalid Router: {type(self.router)} for ops: {op_types}")
        elif isinstance(router_validation, str):
            raise ValueError(f"Invalid Router for operators: {router_validation}")

    def run_func(
        self,
        *args,
        operator: Operator,
        func: Callable,
        inp: Any = None,
        **kwargs,
    ):
        """
        Wrap the operator with middleware and execute the func callable.
        InferenceState, PipelineState is inside kwargs

        :param operator: Operator instance
        :param func: Desired function to call. Ex. SchedulerGroup.submit
        :param inp: Any input to the operator. Ex. IntSchema
        """

        # wrap the operator with the middleware, if any
        wrapped_operator = operator
        if self.middleware_manager is not None:
            wrapped_operator = self.middleware_manager.wrap(operator)

        kwargs["operator"] = wrapped_operator

        if isinstance(inp, dict):
            if NAME_KEY not in inp:
                kwargs[NAME_KEY] = operator.__class__.__name__
        else:
            kwargs[NAME_KEY] = operator.__class__.__name__

        if inp:
            output = (
                func(*args, **kwargs, **inp)
                if isinstance(inp, dict)
                else func(inp, *args, **kwargs)
            )
        else:
            output = func(*args, **kwargs)

        return output

    def _apply_split(self, inp: Any, inference_state: InferenceState):
        """
        Split the data provided into batch sizes of 1. Create subgraphs with each batch
        and execute the subgraph. Condense the outputs together when all subgraphs have
        finished running and return.

        :param inp: input to the operators
        :param inference_state: InferenceState for the operators
        """
        batches, orig_batch_size = self.expand_inputs(inp, 1)

        step = self.router.route[self.router.SPLIT_ROUTE]
        end = [self.router.JOIN_ROUTE]
        split_graphs = self._create_and_start_subgraph(
            inference_state=inference_state, data=batches, step=step, end=end
        )
        outputs = self.subgraph_executor.run_sub_graphs(
            router=self.router,
            ops=self.ops,
            func=self._run_next,
            sub_graphs=split_graphs,
        )
        return self.condense_inputs(outputs)

    async def _apply_split_async(
        self, inp: Any, inference_state: InferenceState, loop: asyncio.AbstractEventLoop
    ):
        """
        Split the data provided into batch sizes of 1. Create subgraphs with each batch
        and execute the subgraph. Condense the outputs together when all subgraphs have
        finished running and return.

        :param inp: input to the operators
        :param inference_state: InferenceState for the operators
        """
        batches, orig_batch_size = self.expand_inputs(inp, 1)

        step = self.router.route[self.router.SPLIT_ROUTE]
        end = [self.router.JOIN_ROUTE]
        split_graphs = self._create_and_start_subgraph(
            inference_state=inference_state, data=batches, step=step, end=end, loop=loop
        )
        outputs = await self.subgraph_executor.run_sub_graphs_async(
            router=self.router,
            ops=self.ops,
            func=self._run_next,
            sub_graphs=split_graphs,
            loop=loop,
        )
        return self.condense_inputs(outputs)

    async def _apply_split_generation_async(
        self,
        inp: Any,
        inference_state: InferenceState,
        step: str,
        end: List[str],
        loop: asyncio.AbstractEventLoop,
    ) -> AsyncGenerator:
        """
        Applies the same logic as _apply_split_async but returns an AsycnGenerator.
        """
        batches, orig_batch_size = self.expand_inputs(inp, 1)

        for i in range(len(batches)):
            split_graphs = self._create_and_start_subgraph(
                inference_state=inference_state,
                data=[batches[i]],
                step=step,
                end=end,
                loop=loop,
            )
            async for output in self.subgraph_executor.run_sub_graphs_async_generator(
                router=self.generator_router,
                ops=self.ops,
                func=self._run_next,
                sub_graphs=split_graphs,
                loop=loop,
            ):
                yield output

    def _apply_split_generation(
        self, inp: Any, inference_state: InferenceState, step: str, end: List[str]
    ) -> Generator:
        """
        Applies the same logic as _apply_split but returns a Generator.
        """
        batches, orig_batch_size = self.expand_inputs(inp, 1)

        for i in range(len(batches)):
            split_graphs = self._create_and_start_subgraph(
                inference_state=inference_state, data=[batches[i]], step=step, end=end
            )
            for output in self.subgraph_executor.run_sub_graphs_generator(
                router=self.generator_router,
                ops=self.ops,
                func=self._run_next,
                sub_graphs=split_graphs,
            ):
                yield output

    def _create_and_start_subgraph(
        self,
        inference_state: InferenceState,
        data: List[Any],
        step: str,
        end: List[str],
        loop: Optional[asyncio.AbstractEventLoop] = None,
    ) -> List[SubGraph]:
        """
        Create SubGraphs given a list of data and an InferenceState objects. A SubGraph
        will be created for each each item in the data list and a copy of the
        InferenceState. Once created, the the first Operator of the SubGraph will be
        scheduled and a list of the SubGraphs will be returned.

        :param inference_state: InferenceState Object
        :param data: list of data to execute the operators with
        :param step: the starting operator step
        :parm end: list of steps indicating when the SubGraph has finished running
        """
        graphs = [
            SubGraph(
                inf=inference_state.copy_state(),
                step=step,
                end=end,
            )
            for i in range(len(data))
        ]
        split_graphs = self.subgraph_executor.start_subgraphs(
            func=self._run_next, sub_graph_inputs=data, sub_graphs=graphs, loop=loop
        )
        return split_graphs

    def _run_next(
        self, inp: Any, inference_state: InferenceState, next_step: str, **kwargs
    ):
        """
        Function to schedule the operator. If a continuous_batching_scheduler is
        provided, all operators deriving from the EngineOperator will be scheduled
        using this scheduler. All other operators will be scheduled using the
        default scheduler.

        :param inp: input to the operator
        :param inference_state: inference state for the operator
        :param next_step: dictionary key to fetch the operator from the pipeline ops.
        """
        if (
            isinstance(self.ops[next_step], EngineOperator)
            and self._continuous_batching_scheduler
        ):
            func = self._continuous_batching_scheduler.submit
            inp = self.ops[next_step].input_schema(**inp)
        else:
            func = self._scheduler_group.submit

        return self.run_func(
            func=func,
            operator=self.ops[next_step],
            inp=inp,
            pipeline_state=self.pipeline_state,
            inference_state=inference_state,
            **kwargs,
        )


def text_generation_pipeline(*args, **kwargs) -> "Pipeline":
    """
    :return: text generation pipeline with the given args and
        kwargs passed to Pipeline.create
    """
    kwargs = _check_model_path_arg(*args, **kwargs)
    return Pipeline.create("text_generation", **kwargs)


def code_generation_pipeline(*args, **kwargs) -> "Pipeline":
    """
    :return: text generation pipeline with the given args and
        kwargs passed to Pipeline.create
    """
    kwargs = _check_model_path_arg(*args, **kwargs)
    return Pipeline.create("code_generation", **kwargs)


def chat_pipeline(*args, **kwargs) -> "Pipeline":
    """
    :return: text generation pipeline with the given args and
        kwargs passed to Pipeline.create
    """
    kwargs = _check_model_path_arg(*args, **kwargs)
    return Pipeline.create("chat", **kwargs)


TextGeneration = text_generation_pipeline
CodeGeneration = code_generation_pipeline
Chat = chat_pipeline


def question_answering_pipeline(*args, **kwargs) -> "Pipeline":
    """
    transformers question_answering pipeline
    """

    return Pipeline.create("question_answering", *args, **kwargs)


def text_classification_pipeline(*args, **kwargs) -> "Pipeline":
    """
    transformers text classification pipeline
    """

    return Pipeline.create("text_classification", *args, **kwargs)


def sentiment_analysis_pipeline(*args, **kwargs) -> "Pipeline":
    """
    transformers text classification pipeline

    """
    return Pipeline.create("text_classification", *args, **kwargs)


def token_classification_pipeline(*args, **kwargs) -> "Pipeline":
    """
    transformers token classification pipeline
    """

    return Pipeline.create("token_classification", *args, **kwargs)


def image_classification_pipeline(*args, **kwargs) -> "Pipeline":
    """
    Image classification pipeline for DeepSparse
    """

    return Pipeline.create("image_classification", *args, **kwargs)


def yolo_pipeline(*args, **kwargs) -> "Pipeline":
    """
    Image Segmentation YOLO pipeline for DeepSparse

    """
    return Pipeline.create("yolo", *args, **kwargs)


def haystack_pipeline(*args, **kwargs) -> "Pipeline":
    """
    Neural Magic pipeline for running Haystack DocumentSearchPipeline.
    Supports selected Haystack Nodes as well as Haystack nodes integrated
    with the Neural Magic DeepSparse Engine
    """
    return Pipeline.create("information_retrieval_haystack", *args, **kwargs)


def embedding_extraction_pipeline(*args, **kwargs) -> "Pipeline":
    """
    embedding extraction pipeline for extracting intermediate layer embeddings
    from transformer models
    """
    return Pipeline.create("embedding_extraction", *args, **kwargs)


def zero_shot_text_classification_pipeline(*args, **kwargs) -> "Pipeline":
    """
    Transformers zero shot text classification pipeline. This pipeline allows for
    text classification using models which were trained on datasets not originally
    meant for this task.

    This class upon construction returns an instance of a child Pipeline which
    inherits from ZeroShotTextClassificationPipelineBase. Which type of Pipeline
    is returned depends on the value of the passed model_scheme argument.
    """
    return Pipeline.create("zero_shot_text_classification", *args, **kwargs)


def _check_model_path_arg(*args, **kwargs):
    if args:
        if len(args) > 1 or "model_path" in kwargs or "model" in kwargs:
            raise ValueError(
                "Only the model path can be provided as a non-kwarg argument"
            )
        kwargs["model_path"] = args[0]
    return kwargs<|MERGE_RESOLUTION|>--- conflicted
+++ resolved
@@ -87,224 +87,6 @@
         logger_manager: Optional[LoggerManager] = None,
         benchmark: bool = False,
     ):
-<<<<<<< HEAD
-        self._model_path_orig = model_path
-        self._model_path = model_path
-        self._engine_type = engine_type
-        self._batch_size = batch_size
-        self._alias = alias
-        self.context = context
-        self.logger = (
-            logger
-            if isinstance(logger, BaseLogger)
-            else (
-                logger_from_config(
-                    config=logger, pipeline_identifier=self._identifier()
-                )
-                if isinstance(logger, str)
-                else None
-            )
-        )
-
-        self.executor, self._num_async_workers = _initialize_executor_and_workers(
-            batch_size=batch_size,
-            workers_or_executor=executor,
-        )
-
-        if self.context is not None:
-            num_cores = num_cores or self.context.num_cores
-            if self.context.num_cores != num_cores:
-                raise ValueError(
-                    f"num_cores mismatch. Expected {self.context.num_cores} "
-                    f"from passed context, but got {num_cores} while "
-                    f"instantiating Pipeline"
-                )
-
-        self._engine_args = dict(
-            batch_size=self._batch_size or 1,  # bs=1 for dynamic batch
-            num_cores=num_cores,
-            input_shapes=input_shapes,
-        )
-        if engine_type.lower() == DEEPSPARSE_ENGINE:
-            self._engine_args["scheduler"] = scheduler
-
-        self.onnx_file_path = self.setup_onnx_file_path()
-
-        if _delay_engine_initialize:
-            self.engine = None
-        else:
-            self.engine = self._initialize_engine()
-
-        self._batch_size = self._batch_size or 1
-        self._timer = Timer()
-
-        self.log(
-            identifier=f"{SystemGroups.INFERENCE_DETAILS}/num_cores_total",
-            value=num_cores,
-            category=MetricCategories.SYSTEM,
-        )
-
-    def __call__(self, *args, **kwargs) -> BaseModel:
-        if "engine_inputs" in kwargs:
-            raise ValueError(
-                "invalid kwarg engine_inputs. engine inputs determined "
-                f"by {self.__class__.__qualname__}.parse_inputs"
-            )
-        timer = Timer()
-
-        timer.start(InferencePhases.TOTAL_INFERENCE)
-
-        # ------ PREPROCESSING ------
-        timer.start(InferencePhases.PRE_PROCESS)
-        # parse inputs into input_schema
-        pipeline_inputs = self.parse_inputs(*args, **kwargs)
-
-        self.log(
-            identifier="pipeline_inputs",
-            value=pipeline_inputs,
-            category=MetricCategories.DATA,
-        )
-
-        if not isinstance(pipeline_inputs, self.input_schema):
-            raise RuntimeError(
-                f"Unable to parse {self.__class__} inputs into a "
-                f"{self.input_schema} object. Inputs parsed to {type(pipeline_inputs)}"
-            )
-        # batch size of the inputs may be `> self._batch_size` at this point
-        engine_inputs: List[numpy.ndarray] = self.process_inputs(pipeline_inputs)
-        if isinstance(engine_inputs, tuple):
-            engine_inputs, postprocess_kwargs = engine_inputs
-        else:
-            postprocess_kwargs = {}
-        timer.stop(InferencePhases.PRE_PROCESS)
-
-        self.log(
-            identifier="engine_inputs",
-            value=engine_inputs,
-            category=MetricCategories.DATA,
-        )
-        self.log(
-            identifier=f"{SystemGroups.PREDICTION_LATENCY}/{InferencePhases.PRE_PROCESS}_seconds",  # noqa E501
-            value=timer.time_delta(InferencePhases.PRE_PROCESS),
-            category=MetricCategories.SYSTEM,
-        )
-
-        # ------ INFERENCE ------
-        # split inputs into batches of size `self._batch_size`
-        timer.start(InferencePhases.ENGINE_FORWARD)
-        batches = self.split_engine_inputs(engine_inputs, self._batch_size)
-
-        # submit split batches to engine threadpool
-        batch_outputs = list(self.executor.map(self.engine_forward, batches))
-
-        # join together the batches of size `self._batch_size`
-        engine_outputs = self.join_engine_outputs(batch_outputs)
-        timer.stop(InferencePhases.ENGINE_FORWARD)
-
-        self.log(
-            identifier=f"{SystemGroups.INFERENCE_DETAILS}/input_batch_size_total",
-            # to get the batch size of the inputs, we need to look
-            # to multiply the engine batch size (self._batch_size)
-            # by the number of batches processed by the engine during
-            # a single inference call
-            value=len(batch_outputs) * self._batch_size,
-            category=MetricCategories.SYSTEM,
-        )
-
-        self.log(
-            identifier="engine_outputs",
-            value=engine_outputs,
-            category=MetricCategories.DATA,
-        )
-        self.log(
-            identifier=f"{SystemGroups.PREDICTION_LATENCY}/{InferencePhases.ENGINE_FORWARD}_seconds",  # noqa E501
-            value=timer.time_delta(InferencePhases.ENGINE_FORWARD),
-            category=MetricCategories.SYSTEM,
-        )
-
-        # ------ POSTPROCESSING ------
-        timer.start(InferencePhases.POST_PROCESS)
-        pipeline_outputs = self.process_engine_outputs(
-            engine_outputs, **postprocess_kwargs
-        )
-        if not isinstance(pipeline_outputs, self.output_schema):
-            raise ValueError(
-                f"Outputs of {self.__class__} must be instances of "
-                f"{self.output_schema} found output of type {type(pipeline_outputs)}"
-            )
-        timer.stop(InferencePhases.POST_PROCESS)
-        timer.stop(InferencePhases.TOTAL_INFERENCE)
-
-        self.log(
-            identifier="pipeline_outputs",
-            value=pipeline_outputs,
-            category=MetricCategories.DATA,
-        )
-        self.log(
-            identifier=f"{SystemGroups.PREDICTION_LATENCY}/{InferencePhases.POST_PROCESS}_seconds",  # noqa E501
-            value=timer.time_delta(InferencePhases.POST_PROCESS),
-            category=MetricCategories.SYSTEM,
-        )
-        self.log(
-            identifier=f"{SystemGroups.PREDICTION_LATENCY}/{InferencePhases.TOTAL_INFERENCE}_seconds",  # noqa E501
-            value=timer.time_delta(InferencePhases.TOTAL_INFERENCE),
-            category=MetricCategories.SYSTEM,
-        )
-
-        self._timer = timer
-
-        return pipeline_outputs
-
-    @staticmethod
-    def split_engine_inputs(
-        items: List[numpy.ndarray], batch_size: int
-    ) -> List[List[numpy.ndarray]]:
-        """
-        Splits each item into numpy arrays with the first dimension == `batch_size`.
-
-        For example, if `items` has three numpy arrays with the following
-        shapes: `[(4, 32, 32), (4, 64, 64), (4, 128, 128)]`
-
-        Then with `batch_size==4` the output would be:
-        ```
-        [[(4, 32, 32), (4, 64, 64), (4, 128, 128)]]
-        ```
-
-        Then with `batch_size==2` the output would be:
-        ```
-        [
-            [(2, 32, 32), (2, 64, 64), (2, 128, 128)],
-            [(2, 32, 32), (2, 64, 64), (2, 128, 128)],
-        ]
-        ```
-
-        Then with `batch_size==1` the output would be:
-        ```
-        [
-            [(1, 32, 32), (1, 64, 64), (1, 128, 128)],
-            [(1, 32, 32), (1, 64, 64), (1, 128, 128)],
-            [(1, 32, 32), (1, 64, 64), (1, 128, 128)],
-            [(1, 32, 32), (1, 64, 64), (1, 128, 128)],
-        ]
-        ```
-        """
-        # if not all items here are numpy arrays, there's an internal
-        # but in the processing code
-        assert all(isinstance(item, numpy.ndarray) for item in items)
-
-        # if not all items have the same batch size, there's an
-        # internal bug in the processing code
-        total_batch_size = items[0].shape[0]
-        assert all(item.shape[0] == total_batch_size for item in items)
-
-        if total_batch_size % batch_size != 0:
-            raise RuntimeError(
-                f"batch size of {total_batch_size} passed into pipeline "
-                f"is not divisible by model batch size of {batch_size}"
-            )
-=======
->>>>>>> d3229338
-
         self.ops = ops
         self.router = router
         self.generator_router = generator_router
@@ -656,22 +438,8 @@
             inference_state = InferenceState()
             inference_state.create_state({})
 
-<<<<<<< HEAD
-    @property
-    def timer(self) -> Timer:
-        """
-        :return: reference to timer used for latest inference
-        """
-        return self._timer
-
-    def to_config(self) -> "PipelineConfig":
-        """
-        :return: PipelineConfig that can be used to reload this object
-        """
-=======
             timer = self.timer_manager.get_new_timer()
             inference_state.set_timer(timer)
->>>>>>> d3229338
 
             inference_state.set_logger(self.logger_manager.metric)
 

--- conflicted
+++ resolved
@@ -417,7 +417,6 @@
             # make next calls to be middlewares if any
             next_call = self.middleware_manager.build_middleware_stack(next_call)
 
-<<<<<<< HEAD
         kwargs["inference_state"] = inference_state
         # add name for timer measurements key
         kwargs["name"] = "total"
@@ -429,14 +428,7 @@
 
         # update all the measurments
         self.timer_manager.update(timer.measurements)
-=======
-        rtn = next_call(*args, **kwargs)
-
-        # register fined grained timer if any before return
-        timer = inference_state.timer
-        self.timer_manager.update(timer.measurements)
-
->>>>>>> 8172104a
+        
         return rtn
 
     def expand_inputs(self, *args, **kwargs):

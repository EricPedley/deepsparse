--- conflicted
+++ resolved
@@ -487,15 +487,8 @@
     :param model_path: Path to a model
     :return A list of bools that indicate which outputs should be cached.
     """
-<<<<<<< HEAD
-    model = (
-        onnx.load(model, load_external_data=False) if isinstance(model, str) else model
-    )
-    outputs = model.graph.output
-=======
 
     outputs = get_output_names(model_path)
->>>>>>> c7232252
     assert len(outputs) > 0
 
     return [output.name.startswith(CACHE_OUTPUT_PREFIX) for output in outputs]
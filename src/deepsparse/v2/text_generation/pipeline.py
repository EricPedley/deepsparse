--- conflicted
+++ resolved
@@ -184,9 +184,6 @@
         scheduler = [OperatorScheduler()]
         super().__init__(
             ops=ops, router=router, schedulers=scheduler, pipeline_state=pipeline_state
-<<<<<<< HEAD
-        )
-=======
         )
 
     def expand_inputs(self, items, batch_size):
@@ -198,45 +195,4 @@
     def condense_inputs(self, *args, **kwargs):
         return args[0], kwargs
 
-    # TODO: Move to be part of a generic transformers set-up Operator.
-    def setup_onnx_file_path(self, model_path, sequence_length) -> str:
-        import logging
-
-        import transformers
-        from transformers import AutoTokenizer
-
-        from deepsparse.transformers.helpers import get_deployment_path
-
-        """
-        Parses ONNX model from the `model_path` provided. It additionally
-        creates config and tokenizer objects from the `deployment path`,
-        derived from the `model_path` provided.
-
-        :return: file path to the processed ONNX file for the engine to compile
-        """
-        deployment_path, onnx_path = get_deployment_path(model_path)
-
-        hf_logger = logging.getLogger("transformers")
-        hf_logger_level = hf_logger.level
-        hf_logger.setLevel(logging.ERROR)
-        self.config = transformers.PretrainedConfig.from_pretrained(
-            deployment_path,
-            finetuning_task=self.task if hasattr(self, "task") else None,
-        )
-        hf_logger.setLevel(hf_logger_level)
-
-        self._trust_remote_code = False
-        self.tokenizer = AutoTokenizer.from_pretrained(
-            deployment_path,
-            trust_remote_code=self._trust_remote_code,
-            model_max_length=sequence_length,
-        )
-
-        if not self.config or not self.tokenizer:
-            raise RuntimeError(
-                "Invalid config or tokenizer provided. Please provide "
-                "paths to the files or ensure they exist in the `model_path` provided. "
-                "See `tokenizer` and `config` arguments for details."
-            )
-        return onnx_path
->>>>>>> 672ca204
+   
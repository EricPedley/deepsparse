# Copyright (c) 2021 - present / Neuralmagic, Inc. All Rights Reserved.
#
# Licensed under the Apache License, Version 2.0 (the "License");
# you may not use this file except in compliance with the License.
# You may obtain a copy of the License at
#
#    http://www.apache.org/licenses/LICENSE-2.0
#
# Unless required by applicable law or agreed to in writing,
# software distributed under the License is distributed on an "AS IS" BASIS,
# WITHOUT WARRANTIES OR CONDITIONS OF ANY KIND, either express or implied.
# See the License for the specific language governing permissions and
# limitations under the License.


from concurrent.futures import Future
from typing import Callable, List

from deepsparse.v2.operators import Operator
from deepsparse.v2.schedulers.scheduler import OperatorScheduler


__all__ = ["SchedulerGroup"]


class SchedulerGroup(OperatorScheduler):
    """
    Wrapper for a series of schedulers. Runs submitted operators on the first
    scheduler that can process a given input

    :param schedulers: list of schedulers to pass operators to
    """

    def __init__(self, schedulers: List[OperatorScheduler]):
        self.schedulers = schedulers

    def submit(
        self,
        *args,
        operator: Operator,
        **kwargs,
    ) -> Future:
        """
        :param operator: operator to run
        :return: future referencing the asynchronously run output of the operator
        """
        for scheduler in self.schedulers:
            if scheduler.can_process(
                *args,
                operator=operator,
                **kwargs,
            ):
                return scheduler.submit(
                    *args,
                    operator=operator,
                    **kwargs,
<<<<<<< HEAD
                )

    def map(self, *args, func: Callable):
        """
        :param func: generic callable run for each arg
        :return: list of futures for each submit
        """
        futures = []
        for _, values in enumerate(zip(*args)):
            futures.append(self.submit(*values, operator=func))
        return futures
=======
                )
>>>>>>> 379481e1
<|MERGE_RESOLUTION|>--- conflicted
+++ resolved
@@ -14,7 +14,7 @@
 
 
 from concurrent.futures import Future
-from typing import Callable, List
+from typing import List
 
 from deepsparse.v2.operators import Operator
 from deepsparse.v2.schedulers.scheduler import OperatorScheduler
@@ -54,18 +54,4 @@
                     *args,
                     operator=operator,
                     **kwargs,
-<<<<<<< HEAD
-                )
-
-    def map(self, *args, func: Callable):
-        """
-        :param func: generic callable run for each arg
-        :return: list of futures for each submit
-        """
-        futures = []
-        for _, values in enumerate(zip(*args)):
-            futures.append(self.submit(*values, operator=func))
-        return futures
-=======
-                )
->>>>>>> 379481e1
+                )